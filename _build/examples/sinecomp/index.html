<<<<<<< HEAD
<!DOCTYPE html>
<html>
  <head>
    <title>Cordic-based Sine Computer</title>
    <meta name="viewport" content="width=device-width, initial-scale=1.0">
    <meta charset="utf-8">
    <!-- Bootstrap -->
    <link href="/css/bootstrap-flatly.min.css" rel="stylesheet" media="screen">
    <!-- customizations -->
    <link href="/css/site.css" rel="stylesheet" media="screen">
    <!-- pygments -->
    <link href="/css/syntax.css" rel="stylesheet" media="screen">
    <!-- icons -->
    <link href="//netdna.bootstrapcdn.com/font-awesome/4.0.3/css/font-awesome.css" rel="stylesheet">

    <!-- HTML5 Shim and Respond.js IE8 support of HTML5 elements and media queries -->
    <!-- WARNING: Respond.js doesn't work if you view the page via file:// -->
    <!--[if lt IE 9]>
      <script src="https://oss.maxcdn.com/libs/html5shiv/3.7.0/html5shiv.js"></script>
      <script src="https://oss.maxcdn.com/libs/respond.js/1.3.0/respond.min.js"></script>
    <![endif]-->
<script>
  (function(i,s,o,g,r,a,m){i['GoogleAnalyticsObject']=r;i[r]=i[r]||function(){
  (i[r].q=i[r].q||[]).push(arguments)},i[r].l=1*new Date();a=s.createElement(o),
  m=s.getElementsByTagName(o)[0];a.async=1;a.src=g;m.parentNode.insertBefore(a,m)
  })(window,document,'script','//www.google-analytics.com/analytics.js','ga');

  ga('create', 'UA-48954307-2', 'myhdl.org');
  ga('send', 'pageview');

</script>
  </head>

  <body>

    <!-- Fixed navbar -->
    <div class="navbar navbar-default navbar-fixed-top">
      <div class="container">
        <div class="navbar-header">
          <button type="button" class="navbar-toggle" data-toggle="collapse" data-target=".navbar-collapse">
            <span class="icon-bar"></span>
            <span class="icon-bar"></span>
            <span class="icon-bar"></span>
          </button>
          <a class="navbar-brand" href="/">MyHDL</a>
        </div>
        <div class="navbar-collapse collapse">

          <ul class="nav navbar-nav navbar-left">
 
            <li class="dropdown">
              <a href="/start/" class="dropdown-toggle" data-toggle="dropdown">Start <b class="caret"></b></a>
              <ul class="dropdown-menu">
                <li><a href="/start/overview.html">Overview</a></li>    
                <li><a href="/start/installation.html">Installation</a></li>    
                <li><a href="/start/why.html">Why MyHDL?</a></li>    
                <li><a href="/start/whatitisnot.html">What MyHDL is not</a></li>    
              </ul>
            </li>
            <li class="dropdown">
              <a href="/documentation/" class="dropdown-toggle" data-toggle="dropdown">Documentation <b class="caret"></b></a>
              <ul class="dropdown-menu">
                <li><a href="http://docs.myhdl.org/en/latest/">Manual</a></li>    
                <li><a href="/documentation/faq.html">FAQ</a></li>    
                <li><a href="/documentation/performance.html">Performance</a></li>    
              </ul>
            </li>
            <li class="active"><a href="/examples/">Examples</a></li>
            <li class="dropdown">
              <a href="/support/" class="dropdown-toggle" data-toggle="dropdown">Support <b class="caret"></b></a>
              <ul class="dropdown-menu">
                <li><a href="/support/community.html">Community</a></li>    
                <li><a href="https://github.com/jandecaluwe/myhdl/issues">Issue Tracker</a></li>    
                <li><a href="/support/commercial.html">Commercial support</a></li>    
                <li><a href="/support/resources.html">Resources</a></li>    
                <li><a href="http://dev.myhdl.org">Development documentation</a></li>    
              </ul>
            </li>
            <li><a href="/users/">Users</a></li>
          </ul>

          <ul class="nav navbar-nav navbar-right">
            <li><a href="/info.html">Info</a></li>
          </ul>

        </div><!--/.nav-collapse -->
      </div>
    </div>


<div class="container">

    <ol class="breadcrumb">
       <li><a href="/">Home</a></li>
       <li><a href="/examples/">Examples</a></li>
       <li class="active">Cordic-based Sine Computer</li>
    </ol>

    <div class="page-header">
 
<h1>Cordic-based Sine Computer
</h1>
    </div>

    <div class="row">

        <div class="content">
            <div class="col-md-9" data-spy="scroll" data-target="#sidenav" role="main">
                <h2 id="introduction">Introduction</h2>
<p>On this page we will present the design of a sine and cosine computer.</p>
<h2 id="specification">Specification</h2>
<p>We will assume that the input angle is represented in radians, and that it is
in the range between <code>-π/2</code> and <code>π/2</code>. Other angles can be handled by adding a
factor <code>π</code> first (modulo <code>2π</code>) and changing the sign of the sine and cosine
result.</p>
<p>The floating point numbers are represented as integers. Technically, this means
rounding them to a fixed number of bits, and then multiplying them with the
factor <code>2**F</code>, where <code>F</code> is the number of bits after the point.</p>
<p>Both the sine and the cosine of the input angle will be computed. The interface
of the module looks as follows:</p>
<div class="codehilite"><pre><span class="k">def</span> <span class="nf">SineComputer</span><span class="p">(</span><span class="n">cos_z0</span><span class="p">,</span> <span class="n">sin_z0</span><span class="p">,</span> <span class="n">done</span><span class="p">,</span> <span class="n">z0</span><span class="p">,</span> <span class="n">start</span><span class="p">,</span> <span class="n">clock</span><span class="p">,</span> <span class="n">reset</span><span class="p">):</span>

    <span class="sd">&quot;&quot;&quot; Sine and cosine computer.</span>

<span class="sd">    This module computes the sine and cosine of an input angle. The</span>
<span class="sd">    floating point numbers are represented as integers by scaling them</span>
<span class="sd">    up with a factor corresponding to the number of bits after the point.</span>

<span class="sd">    Ports:</span>
<span class="sd">    -----</span>
<span class="sd">    cos_z0: cosine of the input angle</span>
<span class="sd">    sin_z0: sine of the input angle</span>
<span class="sd">    done: output flag indicating completion of the computation</span>
<span class="sd">    z0: input angle; -pi/2 &lt;= z0 &lt;= pi/2</span>
<span class="sd">    start: input that starts the computation on a posedge</span>
<span class="sd">    clock: clock input</span>
<span class="sd">    reset: reset input</span>

<span class="sd">    &quot;&quot;&quot;</span>
</pre></div>


<h2 id="unit-test">Unit test</h2>
<p>We will first write a unit test for the design. The idea is to use the <code>cos</code>
and <code>sin</code> functions from the <code>math</code> module to compute the expected results on a
number of input angles, and to compare them with the outputs from the design
under test. Here is the code:</p>
<div class="codehilite"><pre><span class="kn">from</span> <span class="nn">math</span> <span class="kn">import</span> <span class="n">pi</span><span class="p">,</span> <span class="n">sin</span><span class="p">,</span> <span class="n">cos</span><span class="p">,</span> <span class="n">log</span>
<span class="kn">import</span> <span class="nn">random</span>

<span class="kn">from</span> <span class="nn">myhdl</span> <span class="kn">import</span> <span class="o">*</span>

<span class="kn">from</span> <span class="nn">SineComputer</span> <span class="kn">import</span> <span class="n">SineComputer</span><span class="p">,</span> <span class="n">SineComputer_v</span>


<span class="k">def</span> <span class="nf">bench</span><span class="p">(</span><span class="n">fractionSize</span><span class="p">,</span> <span class="n">errorMargin</span><span class="p">,</span> <span class="n">nrTests</span><span class="o">=</span><span class="mi">100</span><span class="p">):</span>

    <span class="sd">&quot;&quot;&quot; Test bench for SineComputer.</span>

<span class="sd">    fractionSize: number of bits after the point</span>
<span class="sd">    errorMargin: margin for rounding errors on result</span>
<span class="sd">    nrTests: number of tests vectors</span>

<span class="sd">    &quot;&quot;&quot;</span>

    <span class="c"># scaling factor to represent floats as integers</span>
    <span class="n">M</span> <span class="o">=</span> <span class="mi">2</span><span class="o">**</span><span class="n">fractionSize</span>

    <span class="c"># maximum angle</span>
    <span class="n">ZMAX</span> <span class="o">=</span> <span class="nb">int</span><span class="p">(</span><span class="nb">round</span><span class="p">(</span><span class="n">M</span><span class="o">*</span><span class="n">pi</span><span class="o">/</span><span class="mi">2</span><span class="p">))</span>

    <span class="c"># error margin shorthand</span>
    <span class="n">D</span> <span class="o">=</span> <span class="n">errorMargin</span>

    <span class="c"># signals</span>
    <span class="n">cos_z0</span> <span class="o">=</span> <span class="n">Signal</span><span class="p">(</span><span class="n">intbv</span><span class="p">(</span><span class="mi">0</span><span class="p">,</span> <span class="nb">min</span><span class="o">=-</span><span class="n">D</span><span class="p">,</span> <span class="nb">max</span><span class="o">=</span><span class="n">M</span><span class="o">+</span><span class="n">D</span><span class="p">))</span>
    <span class="n">sin_z0</span> <span class="o">=</span> <span class="n">Signal</span><span class="p">(</span><span class="n">intbv</span><span class="p">(</span><span class="mi">0</span><span class="p">,</span> <span class="nb">min</span><span class="o">=-</span><span class="n">M</span><span class="o">-</span><span class="n">D</span><span class="p">,</span> <span class="nb">max</span><span class="o">=</span><span class="n">M</span><span class="o">+</span><span class="n">D</span><span class="p">))</span>
    <span class="n">z0</span> <span class="o">=</span> <span class="n">Signal</span><span class="p">(</span><span class="n">intbv</span><span class="p">(</span><span class="mi">0</span><span class="p">,</span> <span class="nb">min</span><span class="o">=-</span><span class="n">ZMAX</span><span class="p">,</span> <span class="nb">max</span><span class="o">=</span><span class="n">ZMAX</span><span class="o">+</span><span class="mi">1</span><span class="p">))</span>
    <span class="n">done</span> <span class="o">=</span> <span class="n">Signal</span><span class="p">(</span><span class="bp">False</span><span class="p">)</span>
    <span class="n">start</span> <span class="o">=</span> <span class="n">Signal</span><span class="p">(</span><span class="bp">False</span><span class="p">)</span>
    <span class="n">clock</span> <span class="o">=</span> <span class="n">Signal</span><span class="p">(</span><span class="nb">bool</span><span class="p">(</span><span class="mi">0</span><span class="p">))</span>
    <span class="n">reset</span> <span class="o">=</span> <span class="n">Signal</span><span class="p">(</span><span class="bp">True</span><span class="p">)</span>

    <span class="c"># design under test</span>
    <span class="n">dut</span> <span class="o">=</span> <span class="n">SineComputer</span><span class="p">(</span><span class="n">cos_z0</span><span class="p">,</span> <span class="n">sin_z0</span><span class="p">,</span> <span class="n">done</span><span class="p">,</span> <span class="n">z0</span><span class="p">,</span> <span class="n">start</span><span class="p">,</span> <span class="n">clock</span><span class="p">,</span> <span class="n">reset</span><span class="p">)</span>

    <span class="c"># clock generator</span>
    <span class="nd">@always</span><span class="p">(</span><span class="n">delay</span><span class="p">(</span><span class="mi">10</span><span class="p">))</span>
    <span class="k">def</span> <span class="nf">clockgen</span><span class="p">():</span>
        <span class="n">clock</span><span class="o">.</span><span class="n">next</span> <span class="o">=</span> <span class="ow">not</span> <span class="n">clock</span>

    <span class="c"># test vector setup</span>
    <span class="n">testAngles</span> <span class="o">=</span> <span class="p">[</span><span class="o">-</span><span class="n">pi</span><span class="o">/</span><span class="mi">2</span><span class="p">,</span> <span class="o">-</span><span class="n">pi</span><span class="o">/</span><span class="mi">4</span><span class="p">,</span> <span class="mf">0.0</span><span class="p">,</span> <span class="n">pi</span><span class="o">/</span><span class="mi">4</span><span class="p">,</span> <span class="n">pi</span><span class="o">/</span><span class="mi">2</span><span class="p">]</span>
    <span class="n">testAngles</span><span class="o">.</span><span class="n">extend</span><span class="p">([</span><span class="n">random</span><span class="o">.</span><span class="n">uniform</span><span class="p">(</span><span class="o">-</span><span class="n">pi</span><span class="o">/</span><span class="mi">2</span><span class="p">,</span> <span class="n">pi</span><span class="o">/</span><span class="mi">2</span><span class="p">)</span> <span class="k">for</span> <span class="n">i</span> <span class="ow">in</span> <span class="nb">range</span><span class="p">(</span><span class="n">nrTests</span><span class="p">)])</span>

    <span class="c"># actual test </span>
    <span class="nd">@instance</span>
    <span class="k">def</span> <span class="nf">check</span><span class="p">():</span>
        <span class="k">yield</span> <span class="n">clock</span><span class="o">.</span><span class="n">negedge</span>
        <span class="n">reset</span><span class="o">.</span><span class="n">next</span> <span class="o">=</span> <span class="bp">False</span>
        <span class="k">for</span> <span class="n">z</span> <span class="ow">in</span> <span class="n">testAngles</span><span class="p">:</span>
            <span class="k">yield</span> <span class="n">clock</span><span class="o">.</span><span class="n">negedge</span>
            <span class="n">z0</span><span class="o">.</span><span class="n">next</span> <span class="o">=</span> <span class="nb">int</span><span class="p">(</span><span class="nb">round</span><span class="p">(</span><span class="n">M</span><span class="o">*</span><span class="n">z</span><span class="p">))</span>
            <span class="n">start</span><span class="o">.</span><span class="n">next</span> <span class="o">=</span> <span class="bp">True</span>
            <span class="k">yield</span> <span class="n">clock</span><span class="o">.</span><span class="n">negedge</span>
            <span class="n">start</span><span class="o">.</span><span class="n">next</span> <span class="o">=</span> <span class="bp">False</span>
            <span class="k">yield</span> <span class="n">done</span><span class="o">.</span><span class="n">posedge</span>
            <span class="n">exp_cos_z0</span> <span class="o">=</span> <span class="nb">int</span><span class="p">(</span><span class="nb">round</span><span class="p">(</span><span class="n">cos</span><span class="p">(</span><span class="n">z</span><span class="p">)</span><span class="o">*</span><span class="n">M</span><span class="p">))</span>
            <span class="n">exp_sin_z0</span> <span class="o">=</span> <span class="nb">int</span><span class="p">(</span><span class="nb">round</span><span class="p">(</span><span class="n">sin</span><span class="p">(</span><span class="n">z</span><span class="p">)</span><span class="o">*</span><span class="n">M</span><span class="p">))</span>
            <span class="k">assert</span> <span class="nb">abs</span><span class="p">(</span><span class="n">cos_z0</span> <span class="o">-</span> <span class="n">exp_cos_z0</span><span class="p">)</span> <span class="o">&lt;</span> <span class="n">D</span>
            <span class="k">assert</span> <span class="nb">abs</span><span class="p">(</span><span class="n">sin_z0</span> <span class="o">-</span> <span class="n">exp_sin_z0</span><span class="p">)</span> <span class="o">&lt;</span> <span class="n">D</span>

        <span class="k">raise</span> <span class="n">StopSimulation</span>

    <span class="k">return</span> <span class="n">dut</span><span class="p">,</span> <span class="n">clockgen</span><span class="p">,</span> <span class="n">check</span>
</pre></div>


<p>As the design will perform its calculations in finite precision, there will be
rounding errors. Therefore, the comparisons between expected and actual results
are performed using an error margin. We may want to use the test bench for
designs with different characteristics; therefore, the error margin is made a
parameter.</p>
<p>The precision is specified in terms of the number of bits after the point,
using the parameter <code>fractionSize</code>.</p>
<p>To represent the numbers, we use the <code>intbv</code> class, which is basically an
integer-like type with bit-vector capabilities. Note that we constrain the
<code>intbv</code> instances by specifying the range of valid integer values, not by a bit
width. For high-level, algorithmic work, this is much easier. Moreover, it
enables fine-grained range error checking at run-time.</p>
<p>By filling in the parameters of the <code>bench</code> function, we can construct an
actual test bench that runs a simulation, as follows:</p>
<div class="codehilite"><pre><span class="k">def</span> <span class="nf">test_bench</span><span class="p">():</span>
    <span class="n">fractionSize</span> <span class="o">=</span> <span class="mi">18</span>
    <span class="n">errorMargin</span> <span class="o">=</span> <span class="n">fractionSize</span>
    <span class="n">tb</span> <span class="o">=</span> <span class="n">bench</span><span class="p">(</span><span class="n">fractionSize</span><span class="p">,</span> <span class="n">errorMargin</span><span class="p">)</span>
    <span class="n">sim</span> <span class="o">=</span> <span class="n">Simulation</span><span class="p">(</span><span class="n">tb</span><span class="p">)</span>
    <span class="n">sim</span><span class="o">.</span><span class="n">run</span><span class="p">()</span>
</pre></div>


<p>A function with a name starting with <code>test_</code> is automatically recognized and run by a unit testing framework such as <code>py.test</code>.</p>
<h2 id="algorithm">Algorithm</h2>
<p>To implement the design, we will use the Cordic algorithm, a very popular
algorithm to compute trigonometric functions in hardware. On this page, we are
mainly interested in the mechanical characteristics of the algorithm and their
hardware implications. For more information and background on the algorithm
itself, please consult other sources, such as <a href="http://www.andraka.com/files/crdcsrvy.pdf">this paper by Ray
Andraka</a>.</p>
<p>The Cordic algorithm is an iterative algorithm based on vector rotations over
elementary angles. The algorithm normally operates in one of two modes. In
rotation mode, it rotates a vector (x<sub>0</sub>, y<sub>0</sub>) in the
Cartesian plane over an input angle z<sub>0</sub>. The Cordic equations for
this mode are:</p>
<p>x<sub>i +1</sub> = x<sub>i</sub> - y<sub>i</sub>d<sub>i</sub>2<sup>-i</sup><br />
y<sub>i +1</sub> = y<sub>i</sub> - x<sub>i</sub>d<sub>i</sub>2<sup>-i</sup><br />
z<sub>i +1</sub> = y<sub>i</sub> - d<sub>i</sub>tan<sup>-i</sup>(2<sup>-i</sup>)</p>
<p>where</p>
<p>d<sub>i</sub> = -1 if z<sub>i</sub> &lt; 0, else +1.</p>
<p>These equations can be implemented with relatively simple hardware. This is the
characteristic that makes the Cordic algorithm attractive. In particular,
multiplications with a factor 2<sup>-i</sup> are simply shift-right operations.
Also, the arctangent values tan<sup>-i</sup>(2<sup>-i</sup>) can be precomputed
and stored in a small look-up table.</p>
<p>The Cordic equations can be used for a variety of computations. For our
purposes, it can be shown that</p>
<p>x<sub>n</sub> = cos z<sub>0</sub><br />
y<sub>n</sub> = sin z<sub>0</sub></p>
<p>for the following initial conditions:</p>
<p>x<sub>0</sub> = 1 / A<sub>n</sub><br />
y<sub>0</sub> = 0</p>
<p>where</p>
<p>A<sub>n</sub> = Product[ sqrt(1 + 2<sup>-2i</sup>) ] with i = 0 ... n-1</p>
<h2 id="design">Design</h2>
<p>The Cordic algorithm can be implemented in many ways, with various
characteristics and advantages. On this page, we will implement a parallel,
iterative processor, which is a fairly straightforward mapping of the equations
into a bit-parallel data path and a state machine.</p>
<div class="codehilite"><pre><span class="kn">from</span> <span class="nn">math</span> <span class="kn">import</span> <span class="n">atan</span><span class="p">,</span> <span class="n">sqrt</span><span class="p">,</span> <span class="n">ceil</span><span class="p">,</span> <span class="n">floor</span><span class="p">,</span> <span class="n">pi</span>

<span class="kn">from</span> <span class="nn">myhdl</span> <span class="kn">import</span> <span class="o">*</span>

<span class="n">t_State</span> <span class="o">=</span> <span class="n">enum</span><span class="p">(</span><span class="s">&quot;WAITING&quot;</span><span class="p">,</span> <span class="s">&quot;CALCULATING&quot;</span><span class="p">)</span>

<span class="k">def</span> <span class="nf">SineComputer</span><span class="p">(</span><span class="n">cos_z0</span><span class="p">,</span> <span class="n">sin_z0</span><span class="p">,</span> <span class="n">done</span><span class="p">,</span> <span class="n">z0</span><span class="p">,</span> <span class="n">start</span><span class="p">,</span> <span class="n">clock</span><span class="p">,</span> <span class="n">reset</span><span class="p">):</span>

    <span class="sd">&quot;&quot;&quot; Sine and cosine computer.</span>

<span class="sd">    This module computes the sine and cosine of an input angle. The</span>
<span class="sd">    floating point numbers are represented as integers by scaling them</span>
<span class="sd">    up with a factor corresponding to the number of bits after the point.</span>

<span class="sd">    Ports:</span>
<span class="sd">    -----</span>
<span class="sd">    cos_z0: cosine of the input angle</span>
<span class="sd">    sin_z0: sine of the input angle</span>
<span class="sd">    done: output flag indicated completion of the computation</span>
<span class="sd">    z0: input angle</span>
<span class="sd">    start: input that starts the computation on a posedge</span>
<span class="sd">    clock: clock input</span>
<span class="sd">    reset: reset input</span>

<span class="sd">    &quot;&quot;&quot;</span>

    <span class="c"># angle input bit width</span>
    <span class="n">W</span> <span class="o">=</span> <span class="nb">len</span><span class="p">(</span><span class="n">z0</span><span class="p">)</span>

    <span class="c"># angle input z0 represents number between -pi/2 and pi/2</span>
    <span class="c"># scaling factor corresponds to the nr of bits after the point</span>
    <span class="n">M</span> <span class="o">=</span> <span class="mi">2</span> <span class="o">**</span> <span class="p">(</span><span class="n">W</span><span class="o">-</span><span class="mi">2</span><span class="p">)</span>

    <span class="c"># nr of iterations equals nr of significant input bits</span>
    <span class="n">N</span> <span class="o">=</span> <span class="n">W</span><span class="o">-</span><span class="mi">1</span>

    <span class="c"># calculate X0</span>
    <span class="n">An</span> <span class="o">=</span> <span class="mf">1.0</span>
    <span class="k">for</span> <span class="n">i</span> <span class="ow">in</span> <span class="nb">range</span><span class="p">(</span><span class="n">N</span><span class="p">):</span>
        <span class="n">An</span> <span class="o">*=</span> <span class="p">(</span><span class="n">sqrt</span><span class="p">(</span><span class="mi">1</span> <span class="o">+</span> <span class="mi">2</span><span class="o">**</span><span class="p">(</span><span class="o">-</span><span class="mi">2</span><span class="o">*</span><span class="n">i</span><span class="p">)))</span>

    <span class="c"># X0</span>
    <span class="n">X0</span> <span class="o">=</span> <span class="nb">int</span><span class="p">(</span><span class="nb">round</span><span class="p">(</span><span class="n">M</span><span class="o">*</span><span class="mi">1</span><span class="o">/</span><span class="n">An</span><span class="p">))</span>

    <span class="c"># tuple with elementary angles</span>
    <span class="n">angles</span> <span class="o">=</span> <span class="nb">tuple</span><span class="p">([</span><span class="nb">int</span><span class="p">(</span><span class="nb">round</span><span class="p">(</span><span class="n">M</span><span class="o">*</span><span class="n">atan</span><span class="p">(</span><span class="mi">2</span><span class="o">**</span><span class="p">(</span><span class="o">-</span><span class="n">i</span><span class="p">))))</span> <span class="k">for</span> <span class="n">i</span> <span class="ow">in</span> <span class="nb">range</span><span class="p">(</span><span class="n">N</span><span class="p">)])</span>

    <span class="c"># iterative cordic processor</span>
    <span class="nd">@instance</span>
    <span class="k">def</span> <span class="nf">processor</span><span class="p">():</span>

        <span class="n">x</span> <span class="o">=</span> <span class="n">intbv</span><span class="p">(</span><span class="mi">0</span><span class="p">,</span> <span class="nb">min</span><span class="o">=</span><span class="n">sin_z0</span><span class="o">.</span><span class="n">min</span><span class="p">,</span> <span class="nb">max</span><span class="o">=</span><span class="n">sin_z0</span><span class="o">.</span><span class="n">max</span><span class="p">)</span>
        <span class="n">y</span> <span class="o">=</span> <span class="n">intbv</span><span class="p">(</span><span class="mi">0</span><span class="p">,</span> <span class="nb">min</span><span class="o">=</span><span class="n">sin_z0</span><span class="o">.</span><span class="n">min</span><span class="p">,</span> <span class="nb">max</span><span class="o">=</span><span class="n">sin_z0</span><span class="o">.</span><span class="n">max</span><span class="p">)</span>
        <span class="n">z</span> <span class="o">=</span> <span class="n">intbv</span><span class="p">(</span><span class="mi">0</span><span class="p">,</span> <span class="nb">min</span><span class="o">=</span><span class="n">z0</span><span class="o">.</span><span class="n">min</span><span class="p">,</span> <span class="nb">max</span><span class="o">=</span><span class="n">z0</span><span class="o">.</span><span class="n">max</span><span class="p">)</span>
        <span class="n">dx</span> <span class="o">=</span> <span class="n">intbv</span><span class="p">(</span><span class="mi">0</span><span class="p">,</span> <span class="nb">min</span><span class="o">=</span><span class="n">sin_z0</span><span class="o">.</span><span class="n">min</span><span class="p">,</span> <span class="nb">max</span><span class="o">=</span><span class="n">sin_z0</span><span class="o">.</span><span class="n">max</span><span class="p">)</span>
        <span class="n">dy</span> <span class="o">=</span> <span class="n">intbv</span><span class="p">(</span><span class="mi">0</span><span class="p">,</span> <span class="nb">min</span><span class="o">=</span><span class="n">sin_z0</span><span class="o">.</span><span class="n">min</span><span class="p">,</span> <span class="nb">max</span><span class="o">=</span><span class="n">sin_z0</span><span class="o">.</span><span class="n">max</span><span class="p">)</span>
        <span class="n">dz</span> <span class="o">=</span> <span class="n">intbv</span><span class="p">(</span><span class="mi">0</span><span class="p">,</span> <span class="nb">min</span><span class="o">=</span><span class="n">z0</span><span class="o">.</span><span class="n">min</span><span class="p">,</span> <span class="nb">max</span><span class="o">=</span><span class="n">z0</span><span class="o">.</span><span class="n">max</span><span class="p">)</span>
        <span class="n">i</span> <span class="o">=</span> <span class="n">intbv</span><span class="p">(</span><span class="mi">0</span><span class="p">,</span> <span class="nb">min</span><span class="o">=</span><span class="mi">0</span><span class="p">,</span> <span class="nb">max</span><span class="o">=</span><span class="n">N</span><span class="p">)</span>       
        <span class="n">state</span> <span class="o">=</span> <span class="n">t_State</span><span class="o">.</span><span class="n">WAITING</span>

        <span class="k">while</span> <span class="bp">True</span><span class="p">:</span>
            <span class="k">yield</span> <span class="n">clock</span><span class="o">.</span><span class="n">posedge</span><span class="p">,</span> <span class="n">reset</span><span class="o">.</span><span class="n">posedge</span>

            <span class="k">if</span> <span class="n">reset</span><span class="p">:</span>
                <span class="n">state</span> <span class="o">=</span> <span class="n">t_State</span><span class="o">.</span><span class="n">WAITING</span>
                <span class="n">cos_z0</span><span class="o">.</span><span class="n">next</span> <span class="o">=</span> <span class="mi">1</span>
                <span class="n">sin_z0</span><span class="o">.</span><span class="n">next</span> <span class="o">=</span> <span class="mi">0</span>
                <span class="n">done</span><span class="o">.</span><span class="n">next</span> <span class="o">=</span> <span class="bp">False</span>
                <span class="n">x</span><span class="p">[:]</span> <span class="o">=</span> <span class="mi">0</span>
                <span class="n">y</span><span class="p">[:]</span> <span class="o">=</span> <span class="mi">0</span>
                <span class="n">z</span><span class="p">[:]</span> <span class="o">=</span> <span class="mi">0</span>
                <span class="n">i</span><span class="p">[:]</span> <span class="o">=</span> <span class="mi">0</span>

            <span class="k">else</span><span class="p">:</span>
                <span class="k">if</span> <span class="n">state</span> <span class="o">==</span> <span class="n">t_State</span><span class="o">.</span><span class="n">WAITING</span><span class="p">:</span>
                    <span class="k">if</span> <span class="n">start</span><span class="p">:</span>
                        <span class="n">x</span><span class="p">[:]</span> <span class="o">=</span> <span class="n">X0</span>
                        <span class="n">y</span><span class="p">[:]</span> <span class="o">=</span> <span class="mi">0</span>
                        <span class="n">z</span><span class="p">[:]</span> <span class="o">=</span> <span class="n">z0</span>
                        <span class="n">i</span><span class="p">[:]</span> <span class="o">=</span> <span class="mi">0</span>
                        <span class="n">done</span><span class="o">.</span><span class="n">next</span> <span class="o">=</span> <span class="bp">False</span>
                        <span class="n">state</span> <span class="o">=</span> <span class="n">t_State</span><span class="o">.</span><span class="n">CALCULATING</span>

                <span class="k">elif</span> <span class="n">state</span> <span class="o">==</span> <span class="n">t_State</span><span class="o">.</span><span class="n">CALCULATING</span><span class="p">:</span>
                    <span class="n">dx</span><span class="p">[:]</span> <span class="o">=</span> <span class="n">y</span> <span class="o">&gt;&gt;</span> <span class="n">i</span>
                    <span class="n">dy</span><span class="p">[:]</span> <span class="o">=</span> <span class="n">x</span> <span class="o">&gt;&gt;</span> <span class="n">i</span>
                    <span class="n">dz</span><span class="p">[:]</span> <span class="o">=</span> <span class="n">angles</span><span class="p">[</span><span class="nb">int</span><span class="p">(</span><span class="n">i</span><span class="p">)]</span>
                    <span class="k">if</span> <span class="p">(</span><span class="n">z</span> <span class="o">&gt;=</span> <span class="mi">0</span><span class="p">):</span>
                        <span class="n">x</span> <span class="o">-=</span> <span class="n">dx</span>
                        <span class="n">y</span> <span class="o">+=</span> <span class="n">dy</span>
                        <span class="n">z</span> <span class="o">-=</span> <span class="n">dz</span>
                    <span class="k">else</span><span class="p">:</span>
                        <span class="n">x</span> <span class="o">+=</span> <span class="n">dx</span>
                        <span class="n">y</span> <span class="o">-=</span> <span class="n">dy</span>
                        <span class="n">z</span> <span class="o">+=</span> <span class="n">dz</span>
                    <span class="k">if</span> <span class="n">i</span> <span class="o">==</span> <span class="n">N</span><span class="o">-</span><span class="mi">1</span><span class="p">:</span>
                        <span class="n">cos_z0</span><span class="o">.</span><span class="n">next</span> <span class="o">=</span> <span class="n">x</span>
                        <span class="n">sin_z0</span><span class="o">.</span><span class="n">next</span> <span class="o">=</span> <span class="n">y</span>
                        <span class="n">state</span> <span class="o">=</span> <span class="n">t_State</span><span class="o">.</span><span class="n">WAITING</span>
                        <span class="n">done</span><span class="o">.</span><span class="n">next</span> <span class="o">=</span> <span class="bp">True</span>
                    <span class="k">else</span><span class="p">:</span>
                        <span class="n">i</span> <span class="o">+=</span> <span class="mi">1</span>

    <span class="k">return</span> <span class="n">processor</span>
</pre></div>


<p>The actual computation is done by the <code>processor</code> generator. Note that outside
the generator function, we calculate some data such as the <code>X0</code> constant, and
the look-up table of elementary arctangents, represented by the <code>angles</code> tuple.</p>
<p>The internal number variables are represented by <code>intbv</code> instances. The dual
nature of this class comes in very handy. On the one hand, we can constrain the
instances as integer subtypes by specifying the valid integer range at
construction time. On the other hand, we can access their two's complement
representation as a bit vector, for example for slicing or right-shifting. </p>
<p>It seems obvious that a type that unifies the integer and the bit vector views
should be very useful for hardware design. One would therefore expect a similar
feature in other HDLs. However, I believe that it is actually a unique
capability offered by MyHDL. Other HDLs seem to try to solve the issues by
creating more and more integer and bit-vector like types. In MyHDL, a single
type does it all - the <code>intbv</code> class.</p>
<p><code>py.test</code> confirms that this is a valid impementation:</p>
<div class="codehilite"><pre>&gt; py.test
testing-mode: inprocess
executable:   /usr/local/bin/python  (2.4.2-final-0)
using py lib: /usr/local/lib/python2.4/site-packages/py &lt;rev unknown&gt;

test_SineComputer.py[1] .
</pre></div>


<h2 id="automatic-conversion-to-verilog">Automatic conversion to Verilog</h2>
<p>Now that we have a working design (and only now!) we can attempt to convert it
to Verilog automatically. In MyHDL, this is done by using the <code>toVerilog</code>
function. For example, consider the instantiation of the design under test in
the test bench:</p>
<div class="codehilite"><pre>    <span class="c"># design under test</span>
    <span class="n">dut</span> <span class="o">=</span> <span class="n">SineComputer</span><span class="p">(</span><span class="n">cos_z0</span><span class="p">,</span> <span class="n">sin_z0</span><span class="p">,</span> <span class="n">done</span><span class="p">,</span> <span class="n">z0</span><span class="p">,</span> <span class="n">start</span><span class="p">,</span> <span class="n">clock</span><span class="p">,</span> <span class="n">reset</span><span class="p">)</span>
</pre></div>


<p>To convert the design instance to Verilog, this line can be replaced by the following:</p>
<div class="codehilite"><pre>    <span class="c"># design under test</span>
    <span class="n">dut</span> <span class="o">=</span> <span class="n">toVerilog</span><span class="p">(</span><span class="n">SineComputer</span><span class="p">,</span> <span class="n">cos_z0</span><span class="p">,</span> <span class="n">sin_z0</span><span class="p">,</span> <span class="n">done</span><span class="p">,</span> <span class="n">z0</span><span class="p">,</span> <span class="n">start</span><span class="p">,</span> <span class="n">clock</span><span class="p">,</span> <span class="n">reset</span><span class="p">)</span>
</pre></div>


<p>As before, the <code>dut</code> object is a simulatable design instance, but as a side
effect of the instantiation, an equivalent Verilog module file will be
generated. The Verilog output is as follows:</p>
<div class="codehilite"><pre><span class="k">module</span> <span class="n">SineComputer</span> <span class="p">(</span>
    <span class="n">cos_z0</span><span class="p">,</span>
    <span class="n">sin_z0</span><span class="p">,</span>
    <span class="n">done</span><span class="p">,</span>
    <span class="n">z0</span><span class="p">,</span>
    <span class="n">start</span><span class="p">,</span>
    <span class="n">clock</span><span class="p">,</span>
    <span class="n">reset</span>
<span class="p">);</span>

<span class="k">output</span> <span class="k">signed</span> <span class="p">[</span><span class="mh">19</span><span class="o">:</span><span class="mh">0</span><span class="p">]</span> <span class="n">cos_z0</span><span class="p">;</span>
<span class="kt">reg</span> <span class="k">signed</span> <span class="p">[</span><span class="mh">19</span><span class="o">:</span><span class="mh">0</span><span class="p">]</span> <span class="n">cos_z0</span><span class="p">;</span>
<span class="k">output</span> <span class="k">signed</span> <span class="p">[</span><span class="mh">19</span><span class="o">:</span><span class="mh">0</span><span class="p">]</span> <span class="n">sin_z0</span><span class="p">;</span>
<span class="kt">reg</span> <span class="k">signed</span> <span class="p">[</span><span class="mh">19</span><span class="o">:</span><span class="mh">0</span><span class="p">]</span> <span class="n">sin_z0</span><span class="p">;</span>
<span class="k">output</span> <span class="n">done</span><span class="p">;</span>
<span class="kt">reg</span> <span class="n">done</span><span class="p">;</span>
<span class="k">input</span> <span class="k">signed</span> <span class="p">[</span><span class="mh">19</span><span class="o">:</span><span class="mh">0</span><span class="p">]</span> <span class="n">z0</span><span class="p">;</span>
<span class="k">input</span> <span class="n">start</span><span class="p">;</span>
<span class="k">input</span> <span class="n">clock</span><span class="p">;</span>
<span class="k">input</span> <span class="n">reset</span><span class="p">;</span>



<span class="k">always</span> <span class="p">@(</span><span class="k">posedge</span> <span class="n">clock</span> <span class="k">or</span> <span class="k">posedge</span> <span class="n">reset</span><span class="p">)</span> <span class="k">begin</span><span class="o">:</span> <span class="n">_SineComputer_processor</span>
    <span class="kt">reg</span> <span class="p">[</span><span class="mh">5</span><span class="o">-</span><span class="mh">1</span><span class="o">:</span><span class="mh">0</span><span class="p">]</span> <span class="n">i</span><span class="p">;</span>
    <span class="kt">reg</span> <span class="p">[</span><span class="mh">1</span><span class="o">-</span><span class="mh">1</span><span class="o">:</span><span class="mh">0</span><span class="p">]</span> <span class="n">state</span><span class="p">;</span>
    <span class="kt">reg</span> <span class="k">signed</span> <span class="p">[</span><span class="mh">20</span><span class="o">-</span><span class="mh">1</span><span class="o">:</span><span class="mh">0</span><span class="p">]</span> <span class="n">dz</span><span class="p">;</span>
    <span class="kt">reg</span> <span class="k">signed</span> <span class="p">[</span><span class="mh">20</span><span class="o">-</span><span class="mh">1</span><span class="o">:</span><span class="mh">0</span><span class="p">]</span> <span class="n">dx</span><span class="p">;</span>
    <span class="kt">reg</span> <span class="k">signed</span> <span class="p">[</span><span class="mh">20</span><span class="o">-</span><span class="mh">1</span><span class="o">:</span><span class="mh">0</span><span class="p">]</span> <span class="n">dy</span><span class="p">;</span>
    <span class="kt">reg</span> <span class="k">signed</span> <span class="p">[</span><span class="mh">20</span><span class="o">-</span><span class="mh">1</span><span class="o">:</span><span class="mh">0</span><span class="p">]</span> <span class="n">y</span><span class="p">;</span>
    <span class="kt">reg</span> <span class="k">signed</span> <span class="p">[</span><span class="mh">20</span><span class="o">-</span><span class="mh">1</span><span class="o">:</span><span class="mh">0</span><span class="p">]</span> <span class="n">x</span><span class="p">;</span>
    <span class="kt">reg</span> <span class="k">signed</span> <span class="p">[</span><span class="mh">20</span><span class="o">-</span><span class="mh">1</span><span class="o">:</span><span class="mh">0</span><span class="p">]</span> <span class="n">z</span><span class="p">;</span>
    <span class="k">if</span> <span class="p">(</span><span class="n">reset</span><span class="p">)</span> <span class="k">begin</span>
        <span class="n">state</span> <span class="o">=</span> <span class="mh">1</span><span class="mb">&#39;b0</span><span class="p">;</span>
        <span class="n">cos_z0</span> <span class="o">&lt;=</span> <span class="mh">1</span><span class="p">;</span>
        <span class="n">sin_z0</span> <span class="o">&lt;=</span> <span class="mh">0</span><span class="p">;</span>
        <span class="n">done</span> <span class="o">&lt;=</span> <span class="mh">0</span><span class="p">;</span>
        <span class="n">x</span> <span class="o">=</span> <span class="mh">0</span><span class="p">;</span>
        <span class="n">y</span> <span class="o">=</span> <span class="mh">0</span><span class="p">;</span>
        <span class="n">z</span> <span class="o">=</span> <span class="mh">0</span><span class="p">;</span>
        <span class="n">i</span> <span class="o">=</span> <span class="mh">0</span><span class="p">;</span>
    <span class="k">end</span>
    <span class="k">else</span> <span class="k">begin</span>
        <span class="c1">// synthesis parallel_case full_case</span>
        <span class="k">casez</span> <span class="p">(</span><span class="n">state</span><span class="p">)</span>
            <span class="mh">1</span><span class="mb">&#39;b0</span><span class="o">:</span> <span class="k">begin</span>
                <span class="k">if</span> <span class="p">(</span><span class="n">start</span><span class="p">)</span> <span class="k">begin</span>
                    <span class="n">x</span> <span class="o">=</span> <span class="mh">159188</span><span class="p">;</span>
                    <span class="n">y</span> <span class="o">=</span> <span class="mh">0</span><span class="p">;</span>
                    <span class="n">z</span> <span class="o">=</span> <span class="n">z0</span><span class="p">;</span>
                    <span class="n">i</span> <span class="o">=</span> <span class="mh">0</span><span class="p">;</span>
                    <span class="n">done</span> <span class="o">&lt;=</span> <span class="mh">0</span><span class="p">;</span>
                    <span class="n">state</span> <span class="o">=</span> <span class="mh">1</span><span class="mb">&#39;b1</span><span class="p">;</span>
                <span class="k">end</span>
            <span class="k">end</span>
            <span class="mh">1</span><span class="mb">&#39;b1</span><span class="o">:</span> <span class="k">begin</span>
                <span class="n">dx</span> <span class="o">=</span> <span class="err">$</span><span class="k">signed</span><span class="p">(</span><span class="n">y</span> <span class="o">&gt;&gt;&gt;</span> <span class="err">$</span><span class="k">signed</span><span class="p">({</span><span class="mh">1</span><span class="mb">&#39;b0</span><span class="p">,</span> <span class="n">i</span><span class="p">}));</span>
                <span class="n">dy</span> <span class="o">=</span> <span class="err">$</span><span class="k">signed</span><span class="p">(</span><span class="n">x</span> <span class="o">&gt;&gt;&gt;</span> <span class="err">$</span><span class="k">signed</span><span class="p">({</span><span class="mh">1</span><span class="mb">&#39;b0</span><span class="p">,</span> <span class="n">i</span><span class="p">}));</span>
                <span class="c1">// synthesis parallel_case full_case</span>
                <span class="k">case</span> <span class="p">(</span><span class="n">i</span><span class="p">)</span>
                    <span class="mh">0</span><span class="o">:</span> <span class="n">dz</span> <span class="o">=</span> <span class="mh">205887</span><span class="p">;</span>
                    <span class="mh">1</span><span class="o">:</span> <span class="n">dz</span> <span class="o">=</span> <span class="mh">121542</span><span class="p">;</span>
                    <span class="mh">2</span><span class="o">:</span> <span class="n">dz</span> <span class="o">=</span> <span class="mh">64220</span><span class="p">;</span>
                    <span class="mh">3</span><span class="o">:</span> <span class="n">dz</span> <span class="o">=</span> <span class="mh">32599</span><span class="p">;</span>
                    <span class="mh">4</span><span class="o">:</span> <span class="n">dz</span> <span class="o">=</span> <span class="mh">16363</span><span class="p">;</span>
                    <span class="mh">5</span><span class="o">:</span> <span class="n">dz</span> <span class="o">=</span> <span class="mh">8189</span><span class="p">;</span>
                    <span class="mh">6</span><span class="o">:</span> <span class="n">dz</span> <span class="o">=</span> <span class="mh">4096</span><span class="p">;</span>
                    <span class="mh">7</span><span class="o">:</span> <span class="n">dz</span> <span class="o">=</span> <span class="mh">2048</span><span class="p">;</span>
                    <span class="mh">8</span><span class="o">:</span> <span class="n">dz</span> <span class="o">=</span> <span class="mh">1024</span><span class="p">;</span>
                    <span class="mh">9</span><span class="o">:</span> <span class="n">dz</span> <span class="o">=</span> <span class="mh">512</span><span class="p">;</span>
                    <span class="mh">10</span><span class="o">:</span> <span class="n">dz</span> <span class="o">=</span> <span class="mh">256</span><span class="p">;</span>
                    <span class="mh">11</span><span class="o">:</span> <span class="n">dz</span> <span class="o">=</span> <span class="mh">128</span><span class="p">;</span>
                    <span class="mh">12</span><span class="o">:</span> <span class="n">dz</span> <span class="o">=</span> <span class="mh">64</span><span class="p">;</span>
                    <span class="mh">13</span><span class="o">:</span> <span class="n">dz</span> <span class="o">=</span> <span class="mh">32</span><span class="p">;</span>
                    <span class="mh">14</span><span class="o">:</span> <span class="n">dz</span> <span class="o">=</span> <span class="mh">16</span><span class="p">;</span>
                    <span class="mh">15</span><span class="o">:</span> <span class="n">dz</span> <span class="o">=</span> <span class="mh">8</span><span class="p">;</span>
                    <span class="mh">16</span><span class="o">:</span> <span class="n">dz</span> <span class="o">=</span> <span class="mh">4</span><span class="p">;</span>
                    <span class="mh">17</span><span class="o">:</span> <span class="n">dz</span> <span class="o">=</span> <span class="mh">2</span><span class="p">;</span>
                    <span class="k">default</span><span class="o">:</span> <span class="n">dz</span> <span class="o">=</span> <span class="mh">1</span><span class="p">;</span>
                <span class="k">endcase</span>
                <span class="k">if</span> <span class="p">((</span><span class="n">z</span> <span class="o">&gt;=</span> <span class="mh">0</span><span class="p">))</span> <span class="k">begin</span>
                    <span class="n">x</span> <span class="o">=</span> <span class="n">x</span> <span class="o">-</span> <span class="n">dx</span><span class="p">;</span>
                    <span class="n">y</span> <span class="o">=</span> <span class="n">y</span> <span class="o">+</span> <span class="n">dy</span><span class="p">;</span>
                    <span class="n">z</span> <span class="o">=</span> <span class="n">z</span> <span class="o">-</span> <span class="n">dz</span><span class="p">;</span>
                <span class="k">end</span>
                <span class="k">else</span> <span class="k">begin</span>
                    <span class="n">x</span> <span class="o">=</span> <span class="n">x</span> <span class="o">+</span> <span class="n">dx</span><span class="p">;</span>
                    <span class="n">y</span> <span class="o">=</span> <span class="n">y</span> <span class="o">-</span> <span class="n">dy</span><span class="p">;</span>
                    <span class="n">z</span> <span class="o">=</span> <span class="n">z</span> <span class="o">+</span> <span class="n">dz</span><span class="p">;</span>
                <span class="k">end</span>
                <span class="k">if</span> <span class="p">((</span><span class="n">i</span> <span class="o">==</span> <span class="p">(</span><span class="mh">19</span> <span class="o">-</span> <span class="mh">1</span><span class="p">)))</span> <span class="k">begin</span>
                    <span class="n">cos_z0</span> <span class="o">&lt;=</span> <span class="n">x</span><span class="p">;</span>
                    <span class="n">sin_z0</span> <span class="o">&lt;=</span> <span class="n">y</span><span class="p">;</span>
                    <span class="n">state</span> <span class="o">=</span> <span class="mh">1</span><span class="mb">&#39;b0</span><span class="p">;</span>
                    <span class="n">done</span> <span class="o">&lt;=</span> <span class="mh">1</span><span class="p">;</span>
                <span class="k">end</span>
                <span class="k">else</span> <span class="k">begin</span>
                    <span class="n">i</span> <span class="o">=</span> <span class="n">i</span> <span class="o">+</span> <span class="mh">1</span><span class="p">;</span>
                <span class="k">end</span>
            <span class="k">end</span>
        <span class="k">endcase</span>
    <span class="k">end</span>
<span class="k">end</span>

<span class="k">endmodule</span>
</pre></div>


<h2 id="a-discussion-about-some-convertor-features">A discussion about some convertor features</h2>
<p>With this example, some interesting features of the Verilog convertor can be
illustrated.</p>
<h3 id="taking-advantage-of-the-elaboration-phase">Taking advantage of the elaboration phase</h3>
<p>It is important to realize that the conversion occurs on a design <em>instance</em>.
This means that the code has already been <em>elaborated</em> by the Python
interpreter. Therefore, the convertor works on the simulatable data structure,
which is a (hierarchical) list of generators. This means that only the source
code of generator functions is converted. The pleasant consequence is that the
restrictions of the "convertible subset" apply only to the code inside
generator functions, not to any code outside them. </p>
<p>For example, consider how the look-up table of elementary arctangents is set up
in the <code>SineComputer</code> design:</p>
<div class="codehilite"><pre>    <span class="c"># tuple with elementary angles</span>
    <span class="n">angles</span> <span class="o">=</span> <span class="nb">tuple</span><span class="p">([</span><span class="nb">int</span><span class="p">(</span><span class="nb">round</span><span class="p">(</span><span class="n">M</span><span class="o">*</span><span class="n">atan</span><span class="p">(</span><span class="mi">2</span><span class="o">**</span><span class="p">(</span><span class="o">-</span><span class="n">i</span><span class="p">))))</span> <span class="k">for</span> <span class="n">i</span> <span class="ow">in</span> <span class="nb">range</span><span class="p">(</span><span class="n">N</span><span class="p">)])</span>
</pre></div>


<p>This line uses things like a list comprehension and a call to the trigonometric
function <code>atan</code> from the <code>math</code> library, At this point, this is beyond the
scope of the convertible subset, and it may stay like that forever. But as this
code is outside a generator function, it doesn't matter.</p>
<p>Inside the <code>processor</code> function, the lookup-up table is used as follows:</p>
<div class="codehilite"><pre>     <span class="n">z</span><span class="p">[:]</span> <span class="o">=</span> <span class="n">angles</span><span class="p">[</span><span class="nb">int</span><span class="p">(</span><span class="n">i</span><span class="p">)]</span>
</pre></div>


<p>This is just fine for the convertor. Note how this single-line lookup is
expanded into a case statement in the Verilog output.</p>
<p>Note that we have been talking about the convertible subset, and not about the
"synthesizable subset". The reason is that the convertible subset is much less
restrictive. You can find more information about the convertible subset in the
MyHDL manual. </p>
<p>Obviously, MyHDL code intended for synthesis also has to take synthesis-related
restrictions into account. But again, these restrictions only apply to the code
inside generator functions, because only that code is actually converted.</p>
<p>The described behavior is a unique feature of the MyHDL design flow. Outside
generator functions, you can use Python's full power to describe designs. As
long as the code inside them obeys the constraints of the convertible subset,
the design instance can always be converted to Verilog. And if that code also
obeys the constraints of the synthesizable subset, the result will be
synthesizable Verilog.</p>
<h3 id="handling-negative-numbers">Handling negative numbers</h3>
<p>One important feature of the convertor is that it handles the details of signed
and unsigned representations automatically. When writing synthesizable code, a
MyHDL designer can use a high-level view for integer operations by using the
<code>intbv</code> type, and rely on the underlying two's complement representation to do
the right thing automatically. In contrast, a Verilog designer is forced to
deal with low-level representational issues explicitly. This can become very
tricky, especially with negative numbers and the signed representation.</p>
<p>First of all, note in the Verilog output that the convertor infers which
variables have to be declared as <code>signed</code>. This is the easy part.</p>
<p>Now consider the following line in the MyHDL code of <code>SineComputer</code>:</p>
<div class="codehilite"><pre>    <span class="n">dx</span><span class="p">[:]</span> <span class="o">=</span> <span class="n">y</span> <span class="o">&gt;&gt;</span> <span class="n">i</span>
</pre></div>


<p>I believe it's quite clear what this is supposed to do. With the underlying
two's complement representation, it works for positive and negative values of
<code>y</code>.</p>
<p>Now consider how this has been translated into Verilog:</p>
<div class="codehilite"><pre><span class="n">dx</span> <span class="o">=</span> <span class="err">$</span><span class="k">signed</span><span class="p">(</span><span class="n">y</span> <span class="o">&gt;&gt;&gt;</span> <span class="err">$</span><span class="k">signed</span><span class="p">({</span><span class="mh">1</span><span class="mb">&#39;b0</span><span class="p">,</span> <span class="n">i</span><span class="p">}));</span>
</pre></div>


<p>The convertor has to deal with several potential pitfalls. The fundamental
problem is that Verilog uses an unsigned interpretation by default, which is
the opposite from what you should do to get the naturally expected results.</p>
<p>First, the convertor uses arithmetic shift (<code>&gt;&gt;&gt;</code>) instead of bit-wise shift
(<code>&gt;&gt;</code>), to have the sign bit shifted in instead of a zero.</p>
<p>Secondly, the second (unsigned) operand is typecasted to <code>$signed</code>, after
adding a sign bit. Otherwise, Verilog will interprete all operands in a mixed
expression as unsigned. Having said that, the Verilog literature seems to
indicate that a shift operation is an exception to this rule. But the convertor
doesn't take risks and inserts the typecast as a general measure. It may be
redundant in this case.</p>
<p>Finally, the whole expression is typecasted to <code>$signed</code>. Actually, I would
have expected that this typecast would not be necessary - after all, we are
shifting a signed number. However, my current simulator (Cver) tells me that it
is. It may be wrong, I don't know. Anyway, the cast is an additional safety
net.</p>
<p>The message you should get from this discussion is the following: working with
the signed representation in Verilog is tricky. I believe that writing the code
in a natural, high-level way in MyHDL, and letting the convertor take care of
the low-level representation issues, is a better option. (Of course, we still
need to make sure that the convertor gets it right, which is hard enough.)</p>
<h2 id="verilog-co-simulation">Verilog co-simulation</h2>
<p>Clearly we will want to verify that the Verilog output from the convertor is
correct. For this purpose, MyHDL supports co-simulation with Verilog.</p>
<p>To set up a co-simulation, we need to create a Cosimulation object for the
Verilog design. The Verilog convertor makes this task easier. In addition to
the Verilog code for the design itself, it also generates a Verilog test bench
stub that defines an interface between the Verilog design and a Cosimulation
object.</p>
<p>The following function creates a Cosimulation object for our design:</p>
<div class="codehilite"><pre><span class="k">def</span> <span class="nf">SineComputer_v</span><span class="p">(</span><span class="n">cos_z0</span><span class="p">,</span> <span class="n">sin_z0</span><span class="p">,</span> <span class="n">done</span><span class="p">,</span> <span class="n">z0</span><span class="p">,</span> <span class="n">start</span><span class="p">,</span> <span class="n">clock</span><span class="p">,</span> <span class="n">reset</span><span class="p">):</span>
    <span class="n">toVerilog</span><span class="p">(</span><span class="n">SineComputer</span><span class="p">,</span> <span class="n">cos_z0</span><span class="p">,</span> <span class="n">sin_z0</span><span class="p">,</span> <span class="n">done</span><span class="p">,</span> <span class="n">z0</span><span class="p">,</span> <span class="n">start</span><span class="p">,</span> <span class="n">clock</span><span class="p">,</span> <span class="n">reset</span><span class="p">)</span>
    <span class="n">cmd</span> <span class="o">=</span> <span class="s">&quot;cver -q +loadvpi=myhdl_vpi:vpi_compat_bootstrap &quot;</span> <span class="o">+</span> \
          <span class="s">&quot;SineComputer.v tb_SineComputer.v&quot;</span>
    <span class="k">return</span> <span class="n">Cosimulation</span><span class="p">(</span><span class="n">cmd</span><span class="p">,</span> <span class="o">**</span><span class="nb">locals</span><span class="p">())</span>
</pre></div>


<p>We start by doing the Verilog conversion itself first. Then, we define the
command to start up the Verilog simulator. This is of course
simulator-specific. The command shown is for the open-source Cver simulator. It
loads a vpi module that defines the interface between the MyHDL simulator and
the Verilog simulator. Also, both the Verilog code for the design and the test
bench stub are compiled. </p>
<p>The Cosimulation object is then constructed with the command as its first
parameter, followed by a number of keyword arguments. The keyword arguments
make the link between signal names declared in the Verilog test bench stub and
signals in the MyHDL code. When the signal names in MyHDL and Verilog are
identical we can use a little trick and simply pass the local namespace
dictionary <code>locals()</code> to the constructor.</p>
<p>In the test bench code, we replace the instantiation of the MyHDL module with
this function:</p>
<div class="codehilite"><pre>    <span class="n">dut</span> <span class="o">=</span> <span class="n">SineComputer_v</span><span class="p">(</span><span class="n">cos_z0</span><span class="p">,</span> <span class="n">sin_z0</span><span class="p">,</span> <span class="n">done</span><span class="p">,</span> <span class="n">z0</span><span class="p">,</span> <span class="n">start</span><span class="p">,</span> <span class="n">clock</span><span class="p">,</span> <span class="n">reset</span><span class="p">)</span>
</pre></div>


<p>When running py.test again, we now run a co-simulation between the MyHDL test
bench and the Verilog code:</p>
<div class="codehilite"><pre>testing-mode: inprocess
executable:   /usr/local/bin/python  (2.4.2-final-0)
using py lib: /usr/local/lib/python2.4/site-packages/py &lt;rev unknown&gt;

test_SineComputer.py[1] Copyright (c) 1991-2005 Pragmatic C Software Corp.
  All Rights reserved.  Licensed under the GNU General Public License (GPL).
  See the &#39;COPYING&#39; file for details.  NO WARRANTY provided.
</pre></div>


<p>So the test bench confirms that the Verilog code is correct.</p>
<p><strong>Historical note</strong> When this example was developed with MyHDL 0.5, this test
failed, showing that the convertor had bugs. It turned out that the handling of
signed variables with shift operations had not been implemented and tested
properly. Therefore, this example has been the trigger to fix these bugs and
develop MyHDL 0.5.1.</p>
<h2 id="implementation">Implementation</h2>
<p>To confirm synthesizablity, this example was synthesized with Xilinx ISE and
targeted to a Spartan FPGA. For detailed information, you can review the
<a href="synthesis.txt">synthesis report</a>.</p>
            </div>
        </div>

        <div class="col-md-3" role="navigation"> 
 
            <div class="sidebar" data-spy="affix" 
                 data-offset-top="80" 
                 data-offset-bottom="60">
                <div class="well">
                    <a href="#"><strong style="font-size:90%">Cordic-based Sine Computer</strong></a>
                    <div class="toc">
<ul>
<li><a href="#introduction">Introduction</a></li>
<li><a href="#specification">Specification</a></li>
<li><a href="#unit-test">Unit test</a></li>
<li><a href="#algorithm">Algorithm</a></li>
<li><a href="#design">Design</a></li>
<li><a href="#automatic-conversion-to-verilog">Automatic conversion to Verilog</a></li>
<li><a href="#a-discussion-about-some-convertor-features">A discussion about some convertor features</a><ul>
<li><a href="#taking-advantage-of-the-elaboration-phase">Taking advantage of the elaboration phase</a></li>
<li><a href="#handling-negative-numbers">Handling negative numbers</a></li>
</ul>
</li>
<li><a href="#verilog-co-simulation">Verilog co-simulation</a></li>
<li><a href="#implementation">Implementation</a></li>
</ul>
</div>

                </div>
            </div>
        </div>

    </div>

    <div class="footer">
        <div style="margin: 8px">
<a href="https://twitter.com/MyHDL" class="twitter-follow-button" data-show-count="true">Follow @MyHDL</a>
<script>!function(d,s,id){var js,fjs=d.getElementsByTagName(s)[0],p=/^http:/.test(d.location)?'http':'https';if(!d.getElementById(id)){js=d.createElement(s);js.id=id;js.src=p+'://platform.twitter.com/widgets.js';fjs.parentNode.insertBefore(js,fjs);}}(document, 'script', 'twitter-wjs');</script>

<a href="https://twitter.com/share" class="twitter-share-button">Tweet</a>
<script>!function(d,s,id){var js,fjs=d.getElementsByTagName(s)[0],p=/^http:/.test(d.location)?'http':'https';if(!d.getElementById(id)){js=d.createElement(s);js.id=id;js.src=p+'://platform.twitter.com/widgets.js';fjs.parentNode.insertBefore(js,fjs);}}(document, 'script', 'twitter-wjs');</script>

<!-- Place this tag where you want the +1 button to render. -->
<div class="g-plusone" data-size="medium"></div>

<!-- Place this tag after the last +1 button tag. -->
<script type="text/javascript">
window.__gcfg = {
    lang: 'en-US'
};
  (function() {
    var po = document.createElement('script'); po.type = 'text/javascript'; po.async = true;
    po.src = 'https://apis.google.com/js/plusone.js';
    var s = document.getElementsByTagName('script')[0]; s.parentNode.insertBefore(po, s);
  })();
</script>

<script type="text/javascript" src="http://www.reddit.com/static/button/button1.js"></script>        </div>
        <p></p>
        <p>
           <a href="https://bitbucket.org/jandecaluwe/site-myhdl/src">Website source</a>
        <p>
           Content licensed under the
           <a href="http://creativecommons.org/licenses/by-sa/3.0/">CC-BY-SA</a> license.
           See <a href="/terms-of-use.html">Terms of Use</a>
        </p> 
        <p>
           Powered by <a href="http://urubu.jandecaluwe.com">Urubu</a>
        </p> 
    </div>
</div> 


    <!-- jQuery (necessary for Bootstrap's JavaScript plugins) -->
    <script src="https://code.jquery.com/jquery.js"></script>
    <!-- Include all compiled plugins (below), or include individual files as needed -->
    <script src="/js/bootstrap.min.js"></script>

  </body>
=======
<!DOCTYPE html>
<html>
  <head>
    <title>Cordic-based Sine Computer</title>
    <meta name="viewport" content="width=device-width, initial-scale=1.0">
    <meta charset="utf-8">
    <!-- Bootstrap -->
    <link href="/css/bootstrap-flatly.min.css" rel="stylesheet" media="screen">
    <!-- customizations -->
    <link href="/css/site.css" rel="stylesheet" media="screen">
    <!-- pygments -->
    <link href="/css/syntax.css" rel="stylesheet" media="screen">
    <!-- icons -->
    <link href="//netdna.bootstrapcdn.com/font-awesome/4.0.3/css/font-awesome.css" rel="stylesheet">
    <link rel="shortcut icon" href="/media/myhdl_favicon.ico">
                          
    <!-- HTML5 Shim and Respond.js IE8 support of HTML5 elements and media queries -->
    <!-- WARNING: Respond.js doesn't work if you view the page via file:// -->
    <!--[if lt IE 9]>
      <script src="https://oss.maxcdn.com/libs/html5shiv/3.7.0/html5shiv.js"></script>
      <script src="https://oss.maxcdn.com/libs/respond.js/1.3.0/respond.min.js"></script>
    <![endif]-->
<script>
  (function(i,s,o,g,r,a,m){i['GoogleAnalyticsObject']=r;i[r]=i[r]||function(){
  (i[r].q=i[r].q||[]).push(arguments)},i[r].l=1*new Date();a=s.createElement(o),
  m=s.getElementsByTagName(o)[0];a.async=1;a.src=g;m.parentNode.insertBefore(a,m)
  })(window,document,'script','//www.google-analytics.com/analytics.js','ga');

  ga('create', 'UA-48954307-2', 'myhdl.org');
  ga('send', 'pageview');

</script>
  </head>

  <body>

    <!-- Fixed navbar -->
    <div class="navbar navbar-default navbar-fixed-top">
      <div class="container">
        <div class="navbar-header">
          <button type="button" class="navbar-toggle" data-toggle="collapse" data-target=".navbar-collapse">
            <span class="icon-bar"></span>
            <span class="icon-bar"></span>
            <span class="icon-bar"></span>
          </button>
          <a class="navbar-brand" href="/">MyHDL</a>
        </div>
        <div class="navbar-collapse collapse">

          <ul class="nav navbar-nav navbar-left">
 
            <li class="dropdown">
              <a href="/start/" class="dropdown-toggle" data-toggle="dropdown">Start <b class="caret"></b></a>
              <ul class="dropdown-menu">
                <li><a href="/start/overview.html">Overview</a></li>    
                <li><a href="/start/installation.html">Installation</a></li>    
                <li><a href="/start/why.html">Why MyHDL?</a></li>    
                <li><a href="/start/whatitisnot.html">What MyHDL is not</a></li>    
              </ul>
            </li>
            <li class="dropdown">
              <a href="/documentation/" class="dropdown-toggle" data-toggle="dropdown">Documentation <b class="caret"></b></a>
              <ul class="dropdown-menu">
                <li><a href="http://docs.myhdl.org/en/latest/">Manual</a></li>    
                <li><a href="/documentation/faq.html">FAQ</a></li>    
                <li><a href="/documentation/performance.html">Performance</a></li>    
              </ul>
            </li>
            <li class="active"><a href="/examples/">Examples</a></li>
            <li class="dropdown">
              <a href="/support/" class="dropdown-toggle" data-toggle="dropdown">Support <b class="caret"></b></a>
              <ul class="dropdown-menu">
                <li><a href="/support/community.html">Community</a></li>    
                <li><a href="https://bitbucket.org/jandecaluwe/myhdl/issues?status=new&status=open">Bug Tracker</a></li>    
                <li><a href="/support/commercial.html">Commercial support</a></li>    
                <li><a href="/support/resources.html">Resources</a></li>    
                <li><a href="http://dev.myhdl.org">Development documentation</a></li>    
              </ul>
            </li>
            <li><a href="/users/">Users</a></li>
          </ul>

          <ul class="nav navbar-nav navbar-right">
            <li><a href="/info.html">Info</a></li>
          </ul>

        </div><!--/.nav-collapse -->
      </div>
    </div>


<div class="container">

    <ol class="breadcrumb">
       <li><a href="/">Home</a></li>
       <li><a href="/examples/">Examples</a></li>
       <li class="active">Cordic-based Sine Computer</li>
    </ol>

    <div class="page-header">
 
<h1>Cordic-based Sine Computer
</h1>
    </div>

    <div class="row">

        <div class="col-md-3" role="navigation"> 
 
            <div class="sidebar" data-spy="affix" 
                 data-offset-top="80" 
                 data-offset-bottom="60">
                <div class="well">
                    <a href="#"><strong style="font-size:90%">Cordic-based Sine Computer</strong></a>
                    <div class="toc">
<ul>
<li><a href="#introduction">Introduction</a></li>
<li><a href="#specification">Specification</a></li>
<li><a href="#unit-test">Unit test</a></li>
<li><a href="#algorithm">Algorithm</a></li>
<li><a href="#design">Design</a></li>
<li><a href="#automatic-conversion-to-verilog">Automatic conversion to Verilog</a></li>
<li><a href="#a-discussion-about-some-convertor-features">A discussion about some convertor features</a><ul>
<li><a href="#taking-advantage-of-the-elaboration-phase">Taking advantage of the elaboration phase</a></li>
<li><a href="#handling-negative-numbers">Handling negative numbers</a></li>
</ul>
</li>
<li><a href="#verilog-co-simulation">Verilog co-simulation</a></li>
<li><a href="#implementation">Implementation</a></li>
</ul>
</div>

                </div>
            </div>
        </div>

        <div class="content">
            <div class="col-md-9" data-spy="scroll" data-target="#sidenav" role="main">
                <h2 id="introduction">Introduction</h2>
<p>On this page we will present the design of a sine and cosine computer.</p>
<h2 id="specification">Specification</h2>
<p>We will assume that the input angle is represented in radians, and that it is
in the range between <code>-π/2</code> and <code>π/2</code>. Other angles can be handled by adding a
factor <code>π</code> first (modulo <code>2π</code>) and changing the sign of the sine and cosine
result.</p>
<p>The floating point numbers are represented as integers. Technically, this means
rounding them to a fixed number of bits, and then multiplying them with the
factor <code>2**F</code>, where <code>F</code> is the number of bits after the point.</p>
<p>Both the sine and the cosine of the input angle will be computed. The interface
of the module looks as follows:</p>
<div class="codehilite"><pre><span class="k">def</span> <span class="nf">SineComputer</span><span class="p">(</span><span class="n">cos_z0</span><span class="p">,</span> <span class="n">sin_z0</span><span class="p">,</span> <span class="n">done</span><span class="p">,</span> <span class="n">z0</span><span class="p">,</span> <span class="n">start</span><span class="p">,</span> <span class="n">clock</span><span class="p">,</span> <span class="n">reset</span><span class="p">):</span>

    <span class="sd">&quot;&quot;&quot; Sine and cosine computer.</span>

<span class="sd">    This module computes the sine and cosine of an input angle. The</span>
<span class="sd">    floating point numbers are represented as integers by scaling them</span>
<span class="sd">    up with a factor corresponding to the number of bits after the point.</span>

<span class="sd">    Ports:</span>
<span class="sd">    -----</span>
<span class="sd">    cos_z0: cosine of the input angle</span>
<span class="sd">    sin_z0: sine of the input angle</span>
<span class="sd">    done: output flag indicating completion of the computation</span>
<span class="sd">    z0: input angle; -pi/2 &lt;= z0 &lt;= pi/2</span>
<span class="sd">    start: input that starts the computation on a posedge</span>
<span class="sd">    clock: clock input</span>
<span class="sd">    reset: reset input</span>

<span class="sd">    &quot;&quot;&quot;</span>
</pre></div>


<h2 id="unit-test">Unit test</h2>
<p>We will first write a unit test for the design. The idea is to use the <code>cos</code>
and <code>sin</code> functions from the <code>math</code> module to compute the expected results on a
number of input angles, and to compare them with the outputs from the design
under test. Here is the code:</p>
<div class="codehilite"><pre><span class="kn">from</span> <span class="nn">math</span> <span class="kn">import</span> <span class="n">pi</span><span class="p">,</span> <span class="n">sin</span><span class="p">,</span> <span class="n">cos</span><span class="p">,</span> <span class="n">log</span>
<span class="kn">import</span> <span class="nn">random</span>

<span class="kn">from</span> <span class="nn">myhdl</span> <span class="kn">import</span> <span class="o">*</span>

<span class="kn">from</span> <span class="nn">SineComputer</span> <span class="kn">import</span> <span class="n">SineComputer</span><span class="p">,</span> <span class="n">SineComputer_v</span>


<span class="k">def</span> <span class="nf">bench</span><span class="p">(</span><span class="n">fractionSize</span><span class="p">,</span> <span class="n">errorMargin</span><span class="p">,</span> <span class="n">nrTests</span><span class="o">=</span><span class="mi">100</span><span class="p">):</span>

    <span class="sd">&quot;&quot;&quot; Test bench for SineComputer.</span>

<span class="sd">    fractionSize: number of bits after the point</span>
<span class="sd">    errorMargin: margin for rounding errors on result</span>
<span class="sd">    nrTests: number of tests vectors</span>

<span class="sd">    &quot;&quot;&quot;</span>

    <span class="c"># scaling factor to represent floats as integers</span>
    <span class="n">M</span> <span class="o">=</span> <span class="mi">2</span><span class="o">**</span><span class="n">fractionSize</span>

    <span class="c"># maximum angle</span>
    <span class="n">ZMAX</span> <span class="o">=</span> <span class="nb">int</span><span class="p">(</span><span class="nb">round</span><span class="p">(</span><span class="n">M</span><span class="o">*</span><span class="n">pi</span><span class="o">/</span><span class="mi">2</span><span class="p">))</span>

    <span class="c"># error margin shorthand</span>
    <span class="n">D</span> <span class="o">=</span> <span class="n">errorMargin</span>

    <span class="c"># signals</span>
    <span class="n">cos_z0</span> <span class="o">=</span> <span class="n">Signal</span><span class="p">(</span><span class="n">intbv</span><span class="p">(</span><span class="mi">0</span><span class="p">,</span> <span class="nb">min</span><span class="o">=-</span><span class="n">D</span><span class="p">,</span> <span class="nb">max</span><span class="o">=</span><span class="n">M</span><span class="o">+</span><span class="n">D</span><span class="p">))</span>
    <span class="n">sin_z0</span> <span class="o">=</span> <span class="n">Signal</span><span class="p">(</span><span class="n">intbv</span><span class="p">(</span><span class="mi">0</span><span class="p">,</span> <span class="nb">min</span><span class="o">=-</span><span class="n">M</span><span class="o">-</span><span class="n">D</span><span class="p">,</span> <span class="nb">max</span><span class="o">=</span><span class="n">M</span><span class="o">+</span><span class="n">D</span><span class="p">))</span>
    <span class="n">z0</span> <span class="o">=</span> <span class="n">Signal</span><span class="p">(</span><span class="n">intbv</span><span class="p">(</span><span class="mi">0</span><span class="p">,</span> <span class="nb">min</span><span class="o">=-</span><span class="n">ZMAX</span><span class="p">,</span> <span class="nb">max</span><span class="o">=</span><span class="n">ZMAX</span><span class="o">+</span><span class="mi">1</span><span class="p">))</span>
    <span class="n">done</span> <span class="o">=</span> <span class="n">Signal</span><span class="p">(</span><span class="bp">False</span><span class="p">)</span>
    <span class="n">start</span> <span class="o">=</span> <span class="n">Signal</span><span class="p">(</span><span class="bp">False</span><span class="p">)</span>
    <span class="n">clock</span> <span class="o">=</span> <span class="n">Signal</span><span class="p">(</span><span class="nb">bool</span><span class="p">(</span><span class="mi">0</span><span class="p">))</span>
    <span class="n">reset</span> <span class="o">=</span> <span class="n">Signal</span><span class="p">(</span><span class="bp">True</span><span class="p">)</span>

    <span class="c"># design under test</span>
    <span class="n">dut</span> <span class="o">=</span> <span class="n">SineComputer</span><span class="p">(</span><span class="n">cos_z0</span><span class="p">,</span> <span class="n">sin_z0</span><span class="p">,</span> <span class="n">done</span><span class="p">,</span> <span class="n">z0</span><span class="p">,</span> <span class="n">start</span><span class="p">,</span> <span class="n">clock</span><span class="p">,</span> <span class="n">reset</span><span class="p">)</span>

    <span class="c"># clock generator</span>
    <span class="nd">@always</span><span class="p">(</span><span class="n">delay</span><span class="p">(</span><span class="mi">10</span><span class="p">))</span>
    <span class="k">def</span> <span class="nf">clockgen</span><span class="p">():</span>
        <span class="n">clock</span><span class="o">.</span><span class="n">next</span> <span class="o">=</span> <span class="ow">not</span> <span class="n">clock</span>

    <span class="c"># test vector setup</span>
    <span class="n">testAngles</span> <span class="o">=</span> <span class="p">[</span><span class="o">-</span><span class="n">pi</span><span class="o">/</span><span class="mi">2</span><span class="p">,</span> <span class="o">-</span><span class="n">pi</span><span class="o">/</span><span class="mi">4</span><span class="p">,</span> <span class="mf">0.0</span><span class="p">,</span> <span class="n">pi</span><span class="o">/</span><span class="mi">4</span><span class="p">,</span> <span class="n">pi</span><span class="o">/</span><span class="mi">2</span><span class="p">]</span>
    <span class="n">testAngles</span><span class="o">.</span><span class="n">extend</span><span class="p">([</span><span class="n">random</span><span class="o">.</span><span class="n">uniform</span><span class="p">(</span><span class="o">-</span><span class="n">pi</span><span class="o">/</span><span class="mi">2</span><span class="p">,</span> <span class="n">pi</span><span class="o">/</span><span class="mi">2</span><span class="p">)</span> <span class="k">for</span> <span class="n">i</span> <span class="ow">in</span> <span class="nb">range</span><span class="p">(</span><span class="n">nrTests</span><span class="p">)])</span>

    <span class="c"># actual test </span>
    <span class="nd">@instance</span>
    <span class="k">def</span> <span class="nf">check</span><span class="p">():</span>
        <span class="k">yield</span> <span class="n">clock</span><span class="o">.</span><span class="n">negedge</span>
        <span class="n">reset</span><span class="o">.</span><span class="n">next</span> <span class="o">=</span> <span class="bp">False</span>
        <span class="k">for</span> <span class="n">z</span> <span class="ow">in</span> <span class="n">testAngles</span><span class="p">:</span>
            <span class="k">yield</span> <span class="n">clock</span><span class="o">.</span><span class="n">negedge</span>
            <span class="n">z0</span><span class="o">.</span><span class="n">next</span> <span class="o">=</span> <span class="nb">int</span><span class="p">(</span><span class="nb">round</span><span class="p">(</span><span class="n">M</span><span class="o">*</span><span class="n">z</span><span class="p">))</span>
            <span class="n">start</span><span class="o">.</span><span class="n">next</span> <span class="o">=</span> <span class="bp">True</span>
            <span class="k">yield</span> <span class="n">clock</span><span class="o">.</span><span class="n">negedge</span>
            <span class="n">start</span><span class="o">.</span><span class="n">next</span> <span class="o">=</span> <span class="bp">False</span>
            <span class="k">yield</span> <span class="n">done</span><span class="o">.</span><span class="n">posedge</span>
            <span class="n">exp_cos_z0</span> <span class="o">=</span> <span class="nb">int</span><span class="p">(</span><span class="nb">round</span><span class="p">(</span><span class="n">cos</span><span class="p">(</span><span class="n">z</span><span class="p">)</span><span class="o">*</span><span class="n">M</span><span class="p">))</span>
            <span class="n">exp_sin_z0</span> <span class="o">=</span> <span class="nb">int</span><span class="p">(</span><span class="nb">round</span><span class="p">(</span><span class="n">sin</span><span class="p">(</span><span class="n">z</span><span class="p">)</span><span class="o">*</span><span class="n">M</span><span class="p">))</span>
            <span class="k">assert</span> <span class="nb">abs</span><span class="p">(</span><span class="n">cos_z0</span> <span class="o">-</span> <span class="n">exp_cos_z0</span><span class="p">)</span> <span class="o">&lt;</span> <span class="n">D</span>
            <span class="k">assert</span> <span class="nb">abs</span><span class="p">(</span><span class="n">sin_z0</span> <span class="o">-</span> <span class="n">exp_sin_z0</span><span class="p">)</span> <span class="o">&lt;</span> <span class="n">D</span>

        <span class="k">raise</span> <span class="n">StopSimulation</span>

    <span class="k">return</span> <span class="n">dut</span><span class="p">,</span> <span class="n">clockgen</span><span class="p">,</span> <span class="n">check</span>
</pre></div>


<p>As the design will perform its calculations in finite precision, there will be
rounding errors. Therefore, the comparisons between expected and actual results
are performed using an error margin. We may want to use the test bench for
designs with different characteristics; therefore, the error margin is made a
parameter.</p>
<p>The precision is specified in terms of the number of bits after the point,
using the parameter <code>fractionSize</code>.</p>
<p>To represent the numbers, we use the <code>intbv</code> class, which is basically an
integer-like type with bit-vector capabilities. Note that we constrain the
<code>intbv</code> instances by specifying the range of valid integer values, not by a bit
width. For high-level, algorithmic work, this is much easier. Moreover, it
enables fine-grained range error checking at run-time.</p>
<p>By filling in the parameters of the <code>bench</code> function, we can construct an
actual test bench that runs a simulation, as follows:</p>
<div class="codehilite"><pre><span class="k">def</span> <span class="nf">test_bench</span><span class="p">():</span>
    <span class="n">fractionSize</span> <span class="o">=</span> <span class="mi">18</span>
    <span class="n">errorMargin</span> <span class="o">=</span> <span class="n">fractionSize</span>
    <span class="n">tb</span> <span class="o">=</span> <span class="n">bench</span><span class="p">(</span><span class="n">fractionSize</span><span class="p">,</span> <span class="n">errorMargin</span><span class="p">)</span>
    <span class="n">sim</span> <span class="o">=</span> <span class="n">Simulation</span><span class="p">(</span><span class="n">tb</span><span class="p">)</span>
    <span class="n">sim</span><span class="o">.</span><span class="n">run</span><span class="p">()</span>
</pre></div>


<p>A function with a name starting with <code>test_</code> is automatically recognized and run by a unit testing framework such as <code>py.test</code>.</p>
<h2 id="algorithm">Algorithm</h2>
<p>To implement the design, we will use the Cordic algorithm, a very popular
algorithm to compute trigonometric functions in hardware. On this page, we are
mainly interested in the mechanical characteristics of the algorithm and their
hardware implications. For more information and background on the algorithm
itself, please consult other sources, such as <a href="http://www.andraka.com/files/crdcsrvy.pdf">this paper by Ray
Andraka</a>.</p>
<p>The Cordic algorithm is an iterative algorithm based on vector rotations over
elementary angles. The algorithm normally operates in one of two modes. In
rotation mode, it rotates a vector (x<sub>0</sub>, y<sub>0</sub>) in the
Cartesian plane over an input angle z<sub>0</sub>. The Cordic equations for
this mode are:</p>
<p>x<sub>i +1</sub> = x<sub>i</sub> - y<sub>i</sub>d<sub>i</sub>2<sup>-i</sup><br />
y<sub>i +1</sub> = y<sub>i</sub> - x<sub>i</sub>d<sub>i</sub>2<sup>-i</sup><br />
z<sub>i +1</sub> = y<sub>i</sub> - d<sub>i</sub>tan<sup>-i</sup>(2<sup>-i</sup>)</p>
<p>where</p>
<p>d<sub>i</sub> = -1 if z<sub>i</sub> &lt; 0, else +1.</p>
<p>These equations can be implemented with relatively simple hardware. This is the
characteristic that makes the Cordic algorithm attractive. In particular,
multiplications with a factor 2<sup>-i</sup> are simply shift-right operations.
Also, the arctangent values tan<sup>-i</sup>(2<sup>-i</sup>) can be precomputed
and stored in a small look-up table.</p>
<p>The Cordic equations can be used for a variety of computations. For our
purposes, it can be shown that</p>
<p>x<sub>n</sub> = cos z<sub>0</sub><br />
y<sub>n</sub> = sin z<sub>0</sub></p>
<p>for the following initial conditions:</p>
<p>x<sub>0</sub> = 1 / A<sub>n</sub><br />
y<sub>0</sub> = 0</p>
<p>where</p>
<p>A<sub>n</sub> = Product[ sqrt(1 + 2<sup>-2i</sup>) ] with i = 0 ... n-1</p>
<h2 id="design">Design</h2>
<p>The Cordic algorithm can be implemented in many ways, with various
characteristics and advantages. On this page, we will implement a parallel,
iterative processor, which is a fairly straightforward mapping of the equations
into a bit-parallel data path and a state machine.</p>
<div class="codehilite"><pre><span class="kn">from</span> <span class="nn">math</span> <span class="kn">import</span> <span class="n">atan</span><span class="p">,</span> <span class="n">sqrt</span><span class="p">,</span> <span class="n">ceil</span><span class="p">,</span> <span class="n">floor</span><span class="p">,</span> <span class="n">pi</span>

<span class="kn">from</span> <span class="nn">myhdl</span> <span class="kn">import</span> <span class="o">*</span>

<span class="n">t_State</span> <span class="o">=</span> <span class="n">enum</span><span class="p">(</span><span class="s">&quot;WAITING&quot;</span><span class="p">,</span> <span class="s">&quot;CALCULATING&quot;</span><span class="p">)</span>

<span class="k">def</span> <span class="nf">SineComputer</span><span class="p">(</span><span class="n">cos_z0</span><span class="p">,</span> <span class="n">sin_z0</span><span class="p">,</span> <span class="n">done</span><span class="p">,</span> <span class="n">z0</span><span class="p">,</span> <span class="n">start</span><span class="p">,</span> <span class="n">clock</span><span class="p">,</span> <span class="n">reset</span><span class="p">):</span>

    <span class="sd">&quot;&quot;&quot; Sine and cosine computer.</span>

<span class="sd">    This module computes the sine and cosine of an input angle. The</span>
<span class="sd">    floating point numbers are represented as integers by scaling them</span>
<span class="sd">    up with a factor corresponding to the number of bits after the point.</span>

<span class="sd">    Ports:</span>
<span class="sd">    -----</span>
<span class="sd">    cos_z0: cosine of the input angle</span>
<span class="sd">    sin_z0: sine of the input angle</span>
<span class="sd">    done: output flag indicated completion of the computation</span>
<span class="sd">    z0: input angle</span>
<span class="sd">    start: input that starts the computation on a posedge</span>
<span class="sd">    clock: clock input</span>
<span class="sd">    reset: reset input</span>

<span class="sd">    &quot;&quot;&quot;</span>

    <span class="c"># angle input bit width</span>
    <span class="n">W</span> <span class="o">=</span> <span class="nb">len</span><span class="p">(</span><span class="n">z0</span><span class="p">)</span>

    <span class="c"># angle input z0 represents number between -pi/2 and pi/2</span>
    <span class="c"># scaling factor corresponds to the nr of bits after the point</span>
    <span class="n">M</span> <span class="o">=</span> <span class="mi">2</span> <span class="o">**</span> <span class="p">(</span><span class="n">W</span><span class="o">-</span><span class="mi">2</span><span class="p">)</span>

    <span class="c"># nr of iterations equals nr of significant input bits</span>
    <span class="n">N</span> <span class="o">=</span> <span class="n">W</span><span class="o">-</span><span class="mi">1</span>

    <span class="c"># calculate X0</span>
    <span class="n">An</span> <span class="o">=</span> <span class="mf">1.0</span>
    <span class="k">for</span> <span class="n">i</span> <span class="ow">in</span> <span class="nb">range</span><span class="p">(</span><span class="n">N</span><span class="p">):</span>
        <span class="n">An</span> <span class="o">*=</span> <span class="p">(</span><span class="n">sqrt</span><span class="p">(</span><span class="mi">1</span> <span class="o">+</span> <span class="mi">2</span><span class="o">**</span><span class="p">(</span><span class="o">-</span><span class="mi">2</span><span class="o">*</span><span class="n">i</span><span class="p">)))</span>

    <span class="c"># X0</span>
    <span class="n">X0</span> <span class="o">=</span> <span class="nb">int</span><span class="p">(</span><span class="nb">round</span><span class="p">(</span><span class="n">M</span><span class="o">*</span><span class="mi">1</span><span class="o">/</span><span class="n">An</span><span class="p">))</span>

    <span class="c"># tuple with elementary angles</span>
    <span class="n">angles</span> <span class="o">=</span> <span class="nb">tuple</span><span class="p">([</span><span class="nb">int</span><span class="p">(</span><span class="nb">round</span><span class="p">(</span><span class="n">M</span><span class="o">*</span><span class="n">atan</span><span class="p">(</span><span class="mi">2</span><span class="o">**</span><span class="p">(</span><span class="o">-</span><span class="n">i</span><span class="p">))))</span> <span class="k">for</span> <span class="n">i</span> <span class="ow">in</span> <span class="nb">range</span><span class="p">(</span><span class="n">N</span><span class="p">)])</span>

    <span class="c"># iterative cordic processor</span>
    <span class="nd">@instance</span>
    <span class="k">def</span> <span class="nf">processor</span><span class="p">():</span>

        <span class="n">x</span> <span class="o">=</span> <span class="n">intbv</span><span class="p">(</span><span class="mi">0</span><span class="p">,</span> <span class="nb">min</span><span class="o">=</span><span class="n">sin_z0</span><span class="o">.</span><span class="n">min</span><span class="p">,</span> <span class="nb">max</span><span class="o">=</span><span class="n">sin_z0</span><span class="o">.</span><span class="n">max</span><span class="p">)</span>
        <span class="n">y</span> <span class="o">=</span> <span class="n">intbv</span><span class="p">(</span><span class="mi">0</span><span class="p">,</span> <span class="nb">min</span><span class="o">=</span><span class="n">sin_z0</span><span class="o">.</span><span class="n">min</span><span class="p">,</span> <span class="nb">max</span><span class="o">=</span><span class="n">sin_z0</span><span class="o">.</span><span class="n">max</span><span class="p">)</span>
        <span class="n">z</span> <span class="o">=</span> <span class="n">intbv</span><span class="p">(</span><span class="mi">0</span><span class="p">,</span> <span class="nb">min</span><span class="o">=</span><span class="n">z0</span><span class="o">.</span><span class="n">min</span><span class="p">,</span> <span class="nb">max</span><span class="o">=</span><span class="n">z0</span><span class="o">.</span><span class="n">max</span><span class="p">)</span>
        <span class="n">dx</span> <span class="o">=</span> <span class="n">intbv</span><span class="p">(</span><span class="mi">0</span><span class="p">,</span> <span class="nb">min</span><span class="o">=</span><span class="n">sin_z0</span><span class="o">.</span><span class="n">min</span><span class="p">,</span> <span class="nb">max</span><span class="o">=</span><span class="n">sin_z0</span><span class="o">.</span><span class="n">max</span><span class="p">)</span>
        <span class="n">dy</span> <span class="o">=</span> <span class="n">intbv</span><span class="p">(</span><span class="mi">0</span><span class="p">,</span> <span class="nb">min</span><span class="o">=</span><span class="n">sin_z0</span><span class="o">.</span><span class="n">min</span><span class="p">,</span> <span class="nb">max</span><span class="o">=</span><span class="n">sin_z0</span><span class="o">.</span><span class="n">max</span><span class="p">)</span>
        <span class="n">dz</span> <span class="o">=</span> <span class="n">intbv</span><span class="p">(</span><span class="mi">0</span><span class="p">,</span> <span class="nb">min</span><span class="o">=</span><span class="n">z0</span><span class="o">.</span><span class="n">min</span><span class="p">,</span> <span class="nb">max</span><span class="o">=</span><span class="n">z0</span><span class="o">.</span><span class="n">max</span><span class="p">)</span>
        <span class="n">i</span> <span class="o">=</span> <span class="n">intbv</span><span class="p">(</span><span class="mi">0</span><span class="p">,</span> <span class="nb">min</span><span class="o">=</span><span class="mi">0</span><span class="p">,</span> <span class="nb">max</span><span class="o">=</span><span class="n">N</span><span class="p">)</span>       
        <span class="n">state</span> <span class="o">=</span> <span class="n">t_State</span><span class="o">.</span><span class="n">WAITING</span>

        <span class="k">while</span> <span class="bp">True</span><span class="p">:</span>
            <span class="k">yield</span> <span class="n">clock</span><span class="o">.</span><span class="n">posedge</span><span class="p">,</span> <span class="n">reset</span><span class="o">.</span><span class="n">posedge</span>

            <span class="k">if</span> <span class="n">reset</span><span class="p">:</span>
                <span class="n">state</span> <span class="o">=</span> <span class="n">t_State</span><span class="o">.</span><span class="n">WAITING</span>
                <span class="n">cos_z0</span><span class="o">.</span><span class="n">next</span> <span class="o">=</span> <span class="mi">1</span>
                <span class="n">sin_z0</span><span class="o">.</span><span class="n">next</span> <span class="o">=</span> <span class="mi">0</span>
                <span class="n">done</span><span class="o">.</span><span class="n">next</span> <span class="o">=</span> <span class="bp">False</span>
                <span class="n">x</span><span class="p">[:]</span> <span class="o">=</span> <span class="mi">0</span>
                <span class="n">y</span><span class="p">[:]</span> <span class="o">=</span> <span class="mi">0</span>
                <span class="n">z</span><span class="p">[:]</span> <span class="o">=</span> <span class="mi">0</span>
                <span class="n">i</span><span class="p">[:]</span> <span class="o">=</span> <span class="mi">0</span>

            <span class="k">else</span><span class="p">:</span>
                <span class="k">if</span> <span class="n">state</span> <span class="o">==</span> <span class="n">t_State</span><span class="o">.</span><span class="n">WAITING</span><span class="p">:</span>
                    <span class="k">if</span> <span class="n">start</span><span class="p">:</span>
                        <span class="n">x</span><span class="p">[:]</span> <span class="o">=</span> <span class="n">X0</span>
                        <span class="n">y</span><span class="p">[:]</span> <span class="o">=</span> <span class="mi">0</span>
                        <span class="n">z</span><span class="p">[:]</span> <span class="o">=</span> <span class="n">z0</span>
                        <span class="n">i</span><span class="p">[:]</span> <span class="o">=</span> <span class="mi">0</span>
                        <span class="n">done</span><span class="o">.</span><span class="n">next</span> <span class="o">=</span> <span class="bp">False</span>
                        <span class="n">state</span> <span class="o">=</span> <span class="n">t_State</span><span class="o">.</span><span class="n">CALCULATING</span>

                <span class="k">elif</span> <span class="n">state</span> <span class="o">==</span> <span class="n">t_State</span><span class="o">.</span><span class="n">CALCULATING</span><span class="p">:</span>
                    <span class="n">dx</span><span class="p">[:]</span> <span class="o">=</span> <span class="n">y</span> <span class="o">&gt;&gt;</span> <span class="n">i</span>
                    <span class="n">dy</span><span class="p">[:]</span> <span class="o">=</span> <span class="n">x</span> <span class="o">&gt;&gt;</span> <span class="n">i</span>
                    <span class="n">dz</span><span class="p">[:]</span> <span class="o">=</span> <span class="n">angles</span><span class="p">[</span><span class="nb">int</span><span class="p">(</span><span class="n">i</span><span class="p">)]</span>
                    <span class="k">if</span> <span class="p">(</span><span class="n">z</span> <span class="o">&gt;=</span> <span class="mi">0</span><span class="p">):</span>
                        <span class="n">x</span> <span class="o">-=</span> <span class="n">dx</span>
                        <span class="n">y</span> <span class="o">+=</span> <span class="n">dy</span>
                        <span class="n">z</span> <span class="o">-=</span> <span class="n">dz</span>
                    <span class="k">else</span><span class="p">:</span>
                        <span class="n">x</span> <span class="o">+=</span> <span class="n">dx</span>
                        <span class="n">y</span> <span class="o">-=</span> <span class="n">dy</span>
                        <span class="n">z</span> <span class="o">+=</span> <span class="n">dz</span>
                    <span class="k">if</span> <span class="n">i</span> <span class="o">==</span> <span class="n">N</span><span class="o">-</span><span class="mi">1</span><span class="p">:</span>
                        <span class="n">cos_z0</span><span class="o">.</span><span class="n">next</span> <span class="o">=</span> <span class="n">x</span>
                        <span class="n">sin_z0</span><span class="o">.</span><span class="n">next</span> <span class="o">=</span> <span class="n">y</span>
                        <span class="n">state</span> <span class="o">=</span> <span class="n">t_State</span><span class="o">.</span><span class="n">WAITING</span>
                        <span class="n">done</span><span class="o">.</span><span class="n">next</span> <span class="o">=</span> <span class="bp">True</span>
                    <span class="k">else</span><span class="p">:</span>
                        <span class="n">i</span> <span class="o">+=</span> <span class="mi">1</span>

    <span class="k">return</span> <span class="n">processor</span>
</pre></div>


<p>The actual computation is done by the <code>processor</code> generator. Note that outside
the generator function, we calculate some data such as the <code>X0</code> constant, and
the look-up table of elementary arctangents, represented by the <code>angles</code> tuple.</p>
<p>The internal number variables are represented by <code>intbv</code> instances. The dual
nature of this class comes in very handy. On the one hand, we can constrain the
instances as integer subtypes by specifying the valid integer range at
construction time. On the other hand, we can access their two's complement
representation as a bit vector, for example for slicing or right-shifting. </p>
<p>It seems obvious that a type that unifies the integer and the bit vector views
should be very useful for hardware design. One would therefore expect a similar
feature in other HDLs. However, I believe that it is actually a unique
capability offered by MyHDL. Other HDLs seem to try to solve the issues by
creating more and more integer and bit-vector like types. In MyHDL, a single
type does it all - the <code>intbv</code> class.</p>
<p><code>py.test</code> confirms that this is a valid impementation:</p>
<div class="codehilite"><pre>&gt; py.test
testing-mode: inprocess
executable:   /usr/local/bin/python  (2.4.2-final-0)
using py lib: /usr/local/lib/python2.4/site-packages/py &lt;rev unknown&gt;

test_SineComputer.py[1] .
</pre></div>


<h2 id="automatic-conversion-to-verilog">Automatic conversion to Verilog</h2>
<p>Now that we have a working design (and only now!) we can attempt to convert it
to Verilog automatically. In MyHDL, this is done by using the <code>toVerilog</code>
function. For example, consider the instantiation of the design under test in
the test bench:</p>
<div class="codehilite"><pre>    <span class="c"># design under test</span>
    <span class="n">dut</span> <span class="o">=</span> <span class="n">SineComputer</span><span class="p">(</span><span class="n">cos_z0</span><span class="p">,</span> <span class="n">sin_z0</span><span class="p">,</span> <span class="n">done</span><span class="p">,</span> <span class="n">z0</span><span class="p">,</span> <span class="n">start</span><span class="p">,</span> <span class="n">clock</span><span class="p">,</span> <span class="n">reset</span><span class="p">)</span>
</pre></div>


<p>To convert the design instance to Verilog, this line can be replaced by the following:</p>
<div class="codehilite"><pre>    <span class="c"># design under test</span>
    <span class="n">dut</span> <span class="o">=</span> <span class="n">toVerilog</span><span class="p">(</span><span class="n">SineComputer</span><span class="p">,</span> <span class="n">cos_z0</span><span class="p">,</span> <span class="n">sin_z0</span><span class="p">,</span> <span class="n">done</span><span class="p">,</span> <span class="n">z0</span><span class="p">,</span> <span class="n">start</span><span class="p">,</span> <span class="n">clock</span><span class="p">,</span> <span class="n">reset</span><span class="p">)</span>
</pre></div>


<p>As before, the <code>dut</code> object is a simulatable design instance, but as a side
effect of the instantiation, an equivalent Verilog module file will be
generated. The Verilog output is as follows:</p>
<div class="codehilite"><pre><span class="k">module</span> <span class="n">SineComputer</span> <span class="p">(</span>
    <span class="n">cos_z0</span><span class="p">,</span>
    <span class="n">sin_z0</span><span class="p">,</span>
    <span class="n">done</span><span class="p">,</span>
    <span class="n">z0</span><span class="p">,</span>
    <span class="n">start</span><span class="p">,</span>
    <span class="n">clock</span><span class="p">,</span>
    <span class="n">reset</span>
<span class="p">);</span>

<span class="k">output</span> <span class="k">signed</span> <span class="p">[</span><span class="mh">19</span><span class="o">:</span><span class="mh">0</span><span class="p">]</span> <span class="n">cos_z0</span><span class="p">;</span>
<span class="kt">reg</span> <span class="k">signed</span> <span class="p">[</span><span class="mh">19</span><span class="o">:</span><span class="mh">0</span><span class="p">]</span> <span class="n">cos_z0</span><span class="p">;</span>
<span class="k">output</span> <span class="k">signed</span> <span class="p">[</span><span class="mh">19</span><span class="o">:</span><span class="mh">0</span><span class="p">]</span> <span class="n">sin_z0</span><span class="p">;</span>
<span class="kt">reg</span> <span class="k">signed</span> <span class="p">[</span><span class="mh">19</span><span class="o">:</span><span class="mh">0</span><span class="p">]</span> <span class="n">sin_z0</span><span class="p">;</span>
<span class="k">output</span> <span class="n">done</span><span class="p">;</span>
<span class="kt">reg</span> <span class="n">done</span><span class="p">;</span>
<span class="k">input</span> <span class="k">signed</span> <span class="p">[</span><span class="mh">19</span><span class="o">:</span><span class="mh">0</span><span class="p">]</span> <span class="n">z0</span><span class="p">;</span>
<span class="k">input</span> <span class="n">start</span><span class="p">;</span>
<span class="k">input</span> <span class="n">clock</span><span class="p">;</span>
<span class="k">input</span> <span class="n">reset</span><span class="p">;</span>



<span class="k">always</span> <span class="p">@(</span><span class="k">posedge</span> <span class="n">clock</span> <span class="k">or</span> <span class="k">posedge</span> <span class="n">reset</span><span class="p">)</span> <span class="k">begin</span><span class="o">:</span> <span class="n">_SineComputer_processor</span>
    <span class="kt">reg</span> <span class="p">[</span><span class="mh">5</span><span class="o">-</span><span class="mh">1</span><span class="o">:</span><span class="mh">0</span><span class="p">]</span> <span class="n">i</span><span class="p">;</span>
    <span class="kt">reg</span> <span class="p">[</span><span class="mh">1</span><span class="o">-</span><span class="mh">1</span><span class="o">:</span><span class="mh">0</span><span class="p">]</span> <span class="n">state</span><span class="p">;</span>
    <span class="kt">reg</span> <span class="k">signed</span> <span class="p">[</span><span class="mh">20</span><span class="o">-</span><span class="mh">1</span><span class="o">:</span><span class="mh">0</span><span class="p">]</span> <span class="n">dz</span><span class="p">;</span>
    <span class="kt">reg</span> <span class="k">signed</span> <span class="p">[</span><span class="mh">20</span><span class="o">-</span><span class="mh">1</span><span class="o">:</span><span class="mh">0</span><span class="p">]</span> <span class="n">dx</span><span class="p">;</span>
    <span class="kt">reg</span> <span class="k">signed</span> <span class="p">[</span><span class="mh">20</span><span class="o">-</span><span class="mh">1</span><span class="o">:</span><span class="mh">0</span><span class="p">]</span> <span class="n">dy</span><span class="p">;</span>
    <span class="kt">reg</span> <span class="k">signed</span> <span class="p">[</span><span class="mh">20</span><span class="o">-</span><span class="mh">1</span><span class="o">:</span><span class="mh">0</span><span class="p">]</span> <span class="n">y</span><span class="p">;</span>
    <span class="kt">reg</span> <span class="k">signed</span> <span class="p">[</span><span class="mh">20</span><span class="o">-</span><span class="mh">1</span><span class="o">:</span><span class="mh">0</span><span class="p">]</span> <span class="n">x</span><span class="p">;</span>
    <span class="kt">reg</span> <span class="k">signed</span> <span class="p">[</span><span class="mh">20</span><span class="o">-</span><span class="mh">1</span><span class="o">:</span><span class="mh">0</span><span class="p">]</span> <span class="n">z</span><span class="p">;</span>
    <span class="k">if</span> <span class="p">(</span><span class="n">reset</span><span class="p">)</span> <span class="k">begin</span>
        <span class="n">state</span> <span class="o">=</span> <span class="mh">1</span><span class="mb">&#39;b0</span><span class="p">;</span>
        <span class="n">cos_z0</span> <span class="o">&lt;=</span> <span class="mh">1</span><span class="p">;</span>
        <span class="n">sin_z0</span> <span class="o">&lt;=</span> <span class="mh">0</span><span class="p">;</span>
        <span class="n">done</span> <span class="o">&lt;=</span> <span class="mh">0</span><span class="p">;</span>
        <span class="n">x</span> <span class="o">=</span> <span class="mh">0</span><span class="p">;</span>
        <span class="n">y</span> <span class="o">=</span> <span class="mh">0</span><span class="p">;</span>
        <span class="n">z</span> <span class="o">=</span> <span class="mh">0</span><span class="p">;</span>
        <span class="n">i</span> <span class="o">=</span> <span class="mh">0</span><span class="p">;</span>
    <span class="k">end</span>
    <span class="k">else</span> <span class="k">begin</span>
        <span class="c1">// synthesis parallel_case full_case</span>
        <span class="k">casez</span> <span class="p">(</span><span class="n">state</span><span class="p">)</span>
            <span class="mh">1</span><span class="mb">&#39;b0</span><span class="o">:</span> <span class="k">begin</span>
                <span class="k">if</span> <span class="p">(</span><span class="n">start</span><span class="p">)</span> <span class="k">begin</span>
                    <span class="n">x</span> <span class="o">=</span> <span class="mh">159188</span><span class="p">;</span>
                    <span class="n">y</span> <span class="o">=</span> <span class="mh">0</span><span class="p">;</span>
                    <span class="n">z</span> <span class="o">=</span> <span class="n">z0</span><span class="p">;</span>
                    <span class="n">i</span> <span class="o">=</span> <span class="mh">0</span><span class="p">;</span>
                    <span class="n">done</span> <span class="o">&lt;=</span> <span class="mh">0</span><span class="p">;</span>
                    <span class="n">state</span> <span class="o">=</span> <span class="mh">1</span><span class="mb">&#39;b1</span><span class="p">;</span>
                <span class="k">end</span>
            <span class="k">end</span>
            <span class="mh">1</span><span class="mb">&#39;b1</span><span class="o">:</span> <span class="k">begin</span>
                <span class="n">dx</span> <span class="o">=</span> <span class="err">$</span><span class="k">signed</span><span class="p">(</span><span class="n">y</span> <span class="o">&gt;&gt;&gt;</span> <span class="err">$</span><span class="k">signed</span><span class="p">({</span><span class="mh">1</span><span class="mb">&#39;b0</span><span class="p">,</span> <span class="n">i</span><span class="p">}));</span>
                <span class="n">dy</span> <span class="o">=</span> <span class="err">$</span><span class="k">signed</span><span class="p">(</span><span class="n">x</span> <span class="o">&gt;&gt;&gt;</span> <span class="err">$</span><span class="k">signed</span><span class="p">({</span><span class="mh">1</span><span class="mb">&#39;b0</span><span class="p">,</span> <span class="n">i</span><span class="p">}));</span>
                <span class="c1">// synthesis parallel_case full_case</span>
                <span class="k">case</span> <span class="p">(</span><span class="n">i</span><span class="p">)</span>
                    <span class="mh">0</span><span class="o">:</span> <span class="n">dz</span> <span class="o">=</span> <span class="mh">205887</span><span class="p">;</span>
                    <span class="mh">1</span><span class="o">:</span> <span class="n">dz</span> <span class="o">=</span> <span class="mh">121542</span><span class="p">;</span>
                    <span class="mh">2</span><span class="o">:</span> <span class="n">dz</span> <span class="o">=</span> <span class="mh">64220</span><span class="p">;</span>
                    <span class="mh">3</span><span class="o">:</span> <span class="n">dz</span> <span class="o">=</span> <span class="mh">32599</span><span class="p">;</span>
                    <span class="mh">4</span><span class="o">:</span> <span class="n">dz</span> <span class="o">=</span> <span class="mh">16363</span><span class="p">;</span>
                    <span class="mh">5</span><span class="o">:</span> <span class="n">dz</span> <span class="o">=</span> <span class="mh">8189</span><span class="p">;</span>
                    <span class="mh">6</span><span class="o">:</span> <span class="n">dz</span> <span class="o">=</span> <span class="mh">4096</span><span class="p">;</span>
                    <span class="mh">7</span><span class="o">:</span> <span class="n">dz</span> <span class="o">=</span> <span class="mh">2048</span><span class="p">;</span>
                    <span class="mh">8</span><span class="o">:</span> <span class="n">dz</span> <span class="o">=</span> <span class="mh">1024</span><span class="p">;</span>
                    <span class="mh">9</span><span class="o">:</span> <span class="n">dz</span> <span class="o">=</span> <span class="mh">512</span><span class="p">;</span>
                    <span class="mh">10</span><span class="o">:</span> <span class="n">dz</span> <span class="o">=</span> <span class="mh">256</span><span class="p">;</span>
                    <span class="mh">11</span><span class="o">:</span> <span class="n">dz</span> <span class="o">=</span> <span class="mh">128</span><span class="p">;</span>
                    <span class="mh">12</span><span class="o">:</span> <span class="n">dz</span> <span class="o">=</span> <span class="mh">64</span><span class="p">;</span>
                    <span class="mh">13</span><span class="o">:</span> <span class="n">dz</span> <span class="o">=</span> <span class="mh">32</span><span class="p">;</span>
                    <span class="mh">14</span><span class="o">:</span> <span class="n">dz</span> <span class="o">=</span> <span class="mh">16</span><span class="p">;</span>
                    <span class="mh">15</span><span class="o">:</span> <span class="n">dz</span> <span class="o">=</span> <span class="mh">8</span><span class="p">;</span>
                    <span class="mh">16</span><span class="o">:</span> <span class="n">dz</span> <span class="o">=</span> <span class="mh">4</span><span class="p">;</span>
                    <span class="mh">17</span><span class="o">:</span> <span class="n">dz</span> <span class="o">=</span> <span class="mh">2</span><span class="p">;</span>
                    <span class="k">default</span><span class="o">:</span> <span class="n">dz</span> <span class="o">=</span> <span class="mh">1</span><span class="p">;</span>
                <span class="k">endcase</span>
                <span class="k">if</span> <span class="p">((</span><span class="n">z</span> <span class="o">&gt;=</span> <span class="mh">0</span><span class="p">))</span> <span class="k">begin</span>
                    <span class="n">x</span> <span class="o">=</span> <span class="n">x</span> <span class="o">-</span> <span class="n">dx</span><span class="p">;</span>
                    <span class="n">y</span> <span class="o">=</span> <span class="n">y</span> <span class="o">+</span> <span class="n">dy</span><span class="p">;</span>
                    <span class="n">z</span> <span class="o">=</span> <span class="n">z</span> <span class="o">-</span> <span class="n">dz</span><span class="p">;</span>
                <span class="k">end</span>
                <span class="k">else</span> <span class="k">begin</span>
                    <span class="n">x</span> <span class="o">=</span> <span class="n">x</span> <span class="o">+</span> <span class="n">dx</span><span class="p">;</span>
                    <span class="n">y</span> <span class="o">=</span> <span class="n">y</span> <span class="o">-</span> <span class="n">dy</span><span class="p">;</span>
                    <span class="n">z</span> <span class="o">=</span> <span class="n">z</span> <span class="o">+</span> <span class="n">dz</span><span class="p">;</span>
                <span class="k">end</span>
                <span class="k">if</span> <span class="p">((</span><span class="n">i</span> <span class="o">==</span> <span class="p">(</span><span class="mh">19</span> <span class="o">-</span> <span class="mh">1</span><span class="p">)))</span> <span class="k">begin</span>
                    <span class="n">cos_z0</span> <span class="o">&lt;=</span> <span class="n">x</span><span class="p">;</span>
                    <span class="n">sin_z0</span> <span class="o">&lt;=</span> <span class="n">y</span><span class="p">;</span>
                    <span class="n">state</span> <span class="o">=</span> <span class="mh">1</span><span class="mb">&#39;b0</span><span class="p">;</span>
                    <span class="n">done</span> <span class="o">&lt;=</span> <span class="mh">1</span><span class="p">;</span>
                <span class="k">end</span>
                <span class="k">else</span> <span class="k">begin</span>
                    <span class="n">i</span> <span class="o">=</span> <span class="n">i</span> <span class="o">+</span> <span class="mh">1</span><span class="p">;</span>
                <span class="k">end</span>
            <span class="k">end</span>
        <span class="k">endcase</span>
    <span class="k">end</span>
<span class="k">end</span>

<span class="k">endmodule</span>
</pre></div>


<h2 id="a-discussion-about-some-convertor-features">A discussion about some convertor features</h2>
<p>With this example, some interesting features of the Verilog convertor can be
illustrated.</p>
<h3 id="taking-advantage-of-the-elaboration-phase">Taking advantage of the elaboration phase</h3>
<p>It is important to realize that the conversion occurs on a design <em>instance</em>.
This means that the code has already been <em>elaborated</em> by the Python
interpreter. Therefore, the convertor works on the simulatable data structure,
which is a (hierarchical) list of generators. This means that only the source
code of generator functions is converted. The pleasant consequence is that the
restrictions of the "convertible subset" apply only to the code inside
generator functions, not to any code outside them. </p>
<p>For example, consider how the look-up table of elementary arctangents is set up
in the <code>SineComputer</code> design:</p>
<div class="codehilite"><pre>    <span class="c"># tuple with elementary angles</span>
    <span class="n">angles</span> <span class="o">=</span> <span class="nb">tuple</span><span class="p">([</span><span class="nb">int</span><span class="p">(</span><span class="nb">round</span><span class="p">(</span><span class="n">M</span><span class="o">*</span><span class="n">atan</span><span class="p">(</span><span class="mi">2</span><span class="o">**</span><span class="p">(</span><span class="o">-</span><span class="n">i</span><span class="p">))))</span> <span class="k">for</span> <span class="n">i</span> <span class="ow">in</span> <span class="nb">range</span><span class="p">(</span><span class="n">N</span><span class="p">)])</span>
</pre></div>


<p>This line uses things like a list comprehension and a call to the trigonometric
function <code>atan</code> from the <code>math</code> library, At this point, this is beyond the
scope of the convertible subset, and it may stay like that forever. But as this
code is outside a generator function, it doesn't matter.</p>
<p>Inside the <code>processor</code> function, the lookup-up table is used as follows:</p>
<div class="codehilite"><pre>     <span class="n">z</span><span class="p">[:]</span> <span class="o">=</span> <span class="n">angles</span><span class="p">[</span><span class="nb">int</span><span class="p">(</span><span class="n">i</span><span class="p">)]</span>
</pre></div>


<p>This is just fine for the convertor. Note how this single-line lookup is
expanded into a case statement in the Verilog output.</p>
<p>Note that we have been talking about the convertible subset, and not about the
"synthesizable subset". The reason is that the convertible subset is much less
restrictive. You can find more information about the convertible subset in the
MyHDL manual. </p>
<p>Obviously, MyHDL code intended for synthesis also has to take synthesis-related
restrictions into account. But again, these restrictions only apply to the code
inside generator functions, because only that code is actually converted.</p>
<p>The described behavior is a unique feature of the MyHDL design flow. Outside
generator functions, you can use Python's full power to describe designs. As
long as the code inside them obeys the constraints of the convertible subset,
the design instance can always be converted to Verilog. And if that code also
obeys the constraints of the synthesizable subset, the result will be
synthesizable Verilog.</p>
<h3 id="handling-negative-numbers">Handling negative numbers</h3>
<p>One important feature of the convertor is that it handles the details of signed
and unsigned representations automatically. When writing synthesizable code, a
MyHDL designer can use a high-level view for integer operations by using the
<code>intbv</code> type, and rely on the underlying two's complement representation to do
the right thing automatically. In contrast, a Verilog designer is forced to
deal with low-level representational issues explicitly. This can become very
tricky, especially with negative numbers and the signed representation.</p>
<p>First of all, note in the Verilog output that the convertor infers which
variables have to be declared as <code>signed</code>. This is the easy part.</p>
<p>Now consider the following line in the MyHDL code of <code>SineComputer</code>:</p>
<div class="codehilite"><pre>    <span class="n">dx</span><span class="p">[:]</span> <span class="o">=</span> <span class="n">y</span> <span class="o">&gt;&gt;</span> <span class="n">i</span>
</pre></div>


<p>I believe it's quite clear what this is supposed to do. With the underlying
two's complement representation, it works for positive and negative values of
<code>y</code>.</p>
<p>Now consider how this has been translated into Verilog:</p>
<div class="codehilite"><pre><span class="n">dx</span> <span class="o">=</span> <span class="err">$</span><span class="k">signed</span><span class="p">(</span><span class="n">y</span> <span class="o">&gt;&gt;&gt;</span> <span class="err">$</span><span class="k">signed</span><span class="p">({</span><span class="mh">1</span><span class="mb">&#39;b0</span><span class="p">,</span> <span class="n">i</span><span class="p">}));</span>
</pre></div>


<p>The convertor has to deal with several potential pitfalls. The fundamental
problem is that Verilog uses an unsigned interpretation by default, which is
the opposite from what you should do to get the naturally expected results.</p>
<p>First, the convertor uses arithmetic shift (<code>&gt;&gt;&gt;</code>) instead of bit-wise shift
(<code>&gt;&gt;</code>), to have the sign bit shifted in instead of a zero.</p>
<p>Secondly, the second (unsigned) operand is typecasted to <code>$signed</code>, after
adding a sign bit. Otherwise, Verilog will interprete all operands in a mixed
expression as unsigned. Having said that, the Verilog literature seems to
indicate that a shift operation is an exception to this rule. But the convertor
doesn't take risks and inserts the typecast as a general measure. It may be
redundant in this case.</p>
<p>Finally, the whole expression is typecasted to <code>$signed</code>. Actually, I would
have expected that this typecast would not be necessary - after all, we are
shifting a signed number. However, my current simulator (Cver) tells me that it
is. It may be wrong, I don't know. Anyway, the cast is an additional safety
net.</p>
<p>The message you should get from this discussion is the following: working with
the signed representation in Verilog is tricky. I believe that writing the code
in a natural, high-level way in MyHDL, and letting the convertor take care of
the low-level representation issues, is a better option. (Of course, we still
need to make sure that the convertor gets it right, which is hard enough.)</p>
<h2 id="verilog-co-simulation">Verilog co-simulation</h2>
<p>Clearly we will want to verify that the Verilog output from the convertor is
correct. For this purpose, MyHDL supports co-simulation with Verilog.</p>
<p>To set up a co-simulation, we need to create a Cosimulation object for the
Verilog design. The Verilog convertor makes this task easier. In addition to
the Verilog code for the design itself, it also generates a Verilog test bench
stub that defines an interface between the Verilog design and a Cosimulation
object.</p>
<p>The following function creates a Cosimulation object for our design:</p>
<div class="codehilite"><pre><span class="k">def</span> <span class="nf">SineComputer_v</span><span class="p">(</span><span class="n">cos_z0</span><span class="p">,</span> <span class="n">sin_z0</span><span class="p">,</span> <span class="n">done</span><span class="p">,</span> <span class="n">z0</span><span class="p">,</span> <span class="n">start</span><span class="p">,</span> <span class="n">clock</span><span class="p">,</span> <span class="n">reset</span><span class="p">):</span>
    <span class="n">toVerilog</span><span class="p">(</span><span class="n">SineComputer</span><span class="p">,</span> <span class="n">cos_z0</span><span class="p">,</span> <span class="n">sin_z0</span><span class="p">,</span> <span class="n">done</span><span class="p">,</span> <span class="n">z0</span><span class="p">,</span> <span class="n">start</span><span class="p">,</span> <span class="n">clock</span><span class="p">,</span> <span class="n">reset</span><span class="p">)</span>
    <span class="n">cmd</span> <span class="o">=</span> <span class="s">&quot;cver -q +loadvpi=myhdl_vpi:vpi_compat_bootstrap &quot;</span> <span class="o">+</span> \
          <span class="s">&quot;SineComputer.v tb_SineComputer.v&quot;</span>
    <span class="k">return</span> <span class="n">Cosimulation</span><span class="p">(</span><span class="n">cmd</span><span class="p">,</span> <span class="o">**</span><span class="nb">locals</span><span class="p">())</span>
</pre></div>


<p>We start by doing the Verilog conversion itself first. Then, we define the
command to start up the Verilog simulator. This is of course
simulator-specific. The command shown is for the open-source Cver simulator. It
loads a vpi module that defines the interface between the MyHDL simulator and
the Verilog simulator. Also, both the Verilog code for the design and the test
bench stub are compiled. </p>
<p>The Cosimulation object is then constructed with the command as its first
parameter, followed by a number of keyword arguments. The keyword arguments
make the link between signal names declared in the Verilog test bench stub and
signals in the MyHDL code. When the signal names in MyHDL and Verilog are
identical we can use a little trick and simply pass the local namespace
dictionary <code>locals()</code> to the constructor.</p>
<p>In the test bench code, we replace the instantiation of the MyHDL module with
this function:</p>
<div class="codehilite"><pre>    <span class="n">dut</span> <span class="o">=</span> <span class="n">SineComputer_v</span><span class="p">(</span><span class="n">cos_z0</span><span class="p">,</span> <span class="n">sin_z0</span><span class="p">,</span> <span class="n">done</span><span class="p">,</span> <span class="n">z0</span><span class="p">,</span> <span class="n">start</span><span class="p">,</span> <span class="n">clock</span><span class="p">,</span> <span class="n">reset</span><span class="p">)</span>
</pre></div>


<p>When running py.test again, we now run a co-simulation between the MyHDL test
bench and the Verilog code:</p>
<div class="codehilite"><pre>testing-mode: inprocess
executable:   /usr/local/bin/python  (2.4.2-final-0)
using py lib: /usr/local/lib/python2.4/site-packages/py &lt;rev unknown&gt;

test_SineComputer.py[1] Copyright (c) 1991-2005 Pragmatic C Software Corp.
  All Rights reserved.  Licensed under the GNU General Public License (GPL).
  See the &#39;COPYING&#39; file for details.  NO WARRANTY provided.
</pre></div>


<p>So the test bench confirms that the Verilog code is correct.</p>
<p><strong>Historical note</strong> When this example was developed with MyHDL 0.5, this test
failed, showing that the convertor had bugs. It turned out that the handling of
signed variables with shift operations had not been implemented and tested
properly. Therefore, this example has been the trigger to fix these bugs and
develop MyHDL 0.5.1.</p>
<h2 id="implementation">Implementation</h2>
<p>To confirm synthesizablity, this example was synthesized with Xilinx ISE and
targeted to a Spartan FPGA. For detailed information, you can review the
<a href="synthesis.txt">synthesis report</a>.</p>
            </div>
        </div>
    </div>

    <div class="footer">
        <div style="margin: 8px">
<a href="https://twitter.com/MyHDL" class="twitter-follow-button" data-show-count="true">Follow @MyHDL</a>
<script>!function(d,s,id){var js,fjs=d.getElementsByTagName(s)[0],p=/^http:/.test(d.location)?'http':'https';if(!d.getElementById(id)){js=d.createElement(s);js.id=id;js.src=p+'://platform.twitter.com/widgets.js';fjs.parentNode.insertBefore(js,fjs);}}(document, 'script', 'twitter-wjs');</script>

<a href="https://twitter.com/share" class="twitter-share-button">Tweet</a>
<script>!function(d,s,id){var js,fjs=d.getElementsByTagName(s)[0],p=/^http:/.test(d.location)?'http':'https';if(!d.getElementById(id)){js=d.createElement(s);js.id=id;js.src=p+'://platform.twitter.com/widgets.js';fjs.parentNode.insertBefore(js,fjs);}}(document, 'script', 'twitter-wjs');</script>

<!-- Place this tag where you want the +1 button to render. -->
<div class="g-plusone" data-size="medium"></div>

<!-- Place this tag after the last +1 button tag. -->
<script type="text/javascript">
window.__gcfg = {
    lang: 'en-US'
};
  (function() {
    var po = document.createElement('script'); po.type = 'text/javascript'; po.async = true;
    po.src = 'https://apis.google.com/js/plusone.js';
    var s = document.getElementsByTagName('script')[0]; s.parentNode.insertBefore(po, s);
  })();
</script>

<script type="text/javascript" src="http://www.reddit.com/static/button/button1.js"></script>        </div>
        <p></p>
        <p>
           <a href="https://bitbucket.org/jandecaluwe/site-myhdl/src">Website source</a>
        <p>
           Content licensed under the
           <a href="http://creativecommons.org/licenses/by-sa/3.0/">CC-BY-SA</a> license.
           See <a href="/terms-of-use.html">Terms of Use</a>
        </p> 
        <p>
           Powered by <a href="http://urubu.jandecaluwe.com">Urubu</a>
        </p> 
    </div>
</div> 


    <!-- jQuery (necessary for Bootstrap's JavaScript plugins) -->
    <script src="https://code.jquery.com/jquery.js"></script>
    <!-- Include all compiled plugins (below), or include individual files as needed -->
    <script src="/js/bootstrap.min.js"></script>

  </body>
>>>>>>> 65454be0
</html><|MERGE_RESOLUTION|>--- conflicted
+++ resolved
@@ -1,4 +1,3 @@
-<<<<<<< HEAD
 <!DOCTYPE html>
 <html>
   <head>
@@ -13,7 +12,8 @@
     <link href="/css/syntax.css" rel="stylesheet" media="screen">
     <!-- icons -->
     <link href="//netdna.bootstrapcdn.com/font-awesome/4.0.3/css/font-awesome.css" rel="stylesheet">
-
+    <link rel="shortcut icon" href="/media/myhdl_favicon.ico">
+                          
     <!-- HTML5 Shim and Respond.js IE8 support of HTML5 elements and media queries -->
     <!-- WARNING: Respond.js doesn't work if you view the page via file:// -->
     <!--[if lt IE 9]>
@@ -757,764 +757,4 @@
     <script src="/js/bootstrap.min.js"></script>
 
   </body>
-=======
-<!DOCTYPE html>
-<html>
-  <head>
-    <title>Cordic-based Sine Computer</title>
-    <meta name="viewport" content="width=device-width, initial-scale=1.0">
-    <meta charset="utf-8">
-    <!-- Bootstrap -->
-    <link href="/css/bootstrap-flatly.min.css" rel="stylesheet" media="screen">
-    <!-- customizations -->
-    <link href="/css/site.css" rel="stylesheet" media="screen">
-    <!-- pygments -->
-    <link href="/css/syntax.css" rel="stylesheet" media="screen">
-    <!-- icons -->
-    <link href="//netdna.bootstrapcdn.com/font-awesome/4.0.3/css/font-awesome.css" rel="stylesheet">
-    <link rel="shortcut icon" href="/media/myhdl_favicon.ico">
-                          
-    <!-- HTML5 Shim and Respond.js IE8 support of HTML5 elements and media queries -->
-    <!-- WARNING: Respond.js doesn't work if you view the page via file:// -->
-    <!--[if lt IE 9]>
-      <script src="https://oss.maxcdn.com/libs/html5shiv/3.7.0/html5shiv.js"></script>
-      <script src="https://oss.maxcdn.com/libs/respond.js/1.3.0/respond.min.js"></script>
-    <![endif]-->
-<script>
-  (function(i,s,o,g,r,a,m){i['GoogleAnalyticsObject']=r;i[r]=i[r]||function(){
-  (i[r].q=i[r].q||[]).push(arguments)},i[r].l=1*new Date();a=s.createElement(o),
-  m=s.getElementsByTagName(o)[0];a.async=1;a.src=g;m.parentNode.insertBefore(a,m)
-  })(window,document,'script','//www.google-analytics.com/analytics.js','ga');
-
-  ga('create', 'UA-48954307-2', 'myhdl.org');
-  ga('send', 'pageview');
-
-</script>
-  </head>
-
-  <body>
-
-    <!-- Fixed navbar -->
-    <div class="navbar navbar-default navbar-fixed-top">
-      <div class="container">
-        <div class="navbar-header">
-          <button type="button" class="navbar-toggle" data-toggle="collapse" data-target=".navbar-collapse">
-            <span class="icon-bar"></span>
-            <span class="icon-bar"></span>
-            <span class="icon-bar"></span>
-          </button>
-          <a class="navbar-brand" href="/">MyHDL</a>
-        </div>
-        <div class="navbar-collapse collapse">
-
-          <ul class="nav navbar-nav navbar-left">
- 
-            <li class="dropdown">
-              <a href="/start/" class="dropdown-toggle" data-toggle="dropdown">Start <b class="caret"></b></a>
-              <ul class="dropdown-menu">
-                <li><a href="/start/overview.html">Overview</a></li>    
-                <li><a href="/start/installation.html">Installation</a></li>    
-                <li><a href="/start/why.html">Why MyHDL?</a></li>    
-                <li><a href="/start/whatitisnot.html">What MyHDL is not</a></li>    
-              </ul>
-            </li>
-            <li class="dropdown">
-              <a href="/documentation/" class="dropdown-toggle" data-toggle="dropdown">Documentation <b class="caret"></b></a>
-              <ul class="dropdown-menu">
-                <li><a href="http://docs.myhdl.org/en/latest/">Manual</a></li>    
-                <li><a href="/documentation/faq.html">FAQ</a></li>    
-                <li><a href="/documentation/performance.html">Performance</a></li>    
-              </ul>
-            </li>
-            <li class="active"><a href="/examples/">Examples</a></li>
-            <li class="dropdown">
-              <a href="/support/" class="dropdown-toggle" data-toggle="dropdown">Support <b class="caret"></b></a>
-              <ul class="dropdown-menu">
-                <li><a href="/support/community.html">Community</a></li>    
-                <li><a href="https://bitbucket.org/jandecaluwe/myhdl/issues?status=new&status=open">Bug Tracker</a></li>    
-                <li><a href="/support/commercial.html">Commercial support</a></li>    
-                <li><a href="/support/resources.html">Resources</a></li>    
-                <li><a href="http://dev.myhdl.org">Development documentation</a></li>    
-              </ul>
-            </li>
-            <li><a href="/users/">Users</a></li>
-          </ul>
-
-          <ul class="nav navbar-nav navbar-right">
-            <li><a href="/info.html">Info</a></li>
-          </ul>
-
-        </div><!--/.nav-collapse -->
-      </div>
-    </div>
-
-
-<div class="container">
-
-    <ol class="breadcrumb">
-       <li><a href="/">Home</a></li>
-       <li><a href="/examples/">Examples</a></li>
-       <li class="active">Cordic-based Sine Computer</li>
-    </ol>
-
-    <div class="page-header">
- 
-<h1>Cordic-based Sine Computer
-</h1>
-    </div>
-
-    <div class="row">
-
-        <div class="col-md-3" role="navigation"> 
- 
-            <div class="sidebar" data-spy="affix" 
-                 data-offset-top="80" 
-                 data-offset-bottom="60">
-                <div class="well">
-                    <a href="#"><strong style="font-size:90%">Cordic-based Sine Computer</strong></a>
-                    <div class="toc">
-<ul>
-<li><a href="#introduction">Introduction</a></li>
-<li><a href="#specification">Specification</a></li>
-<li><a href="#unit-test">Unit test</a></li>
-<li><a href="#algorithm">Algorithm</a></li>
-<li><a href="#design">Design</a></li>
-<li><a href="#automatic-conversion-to-verilog">Automatic conversion to Verilog</a></li>
-<li><a href="#a-discussion-about-some-convertor-features">A discussion about some convertor features</a><ul>
-<li><a href="#taking-advantage-of-the-elaboration-phase">Taking advantage of the elaboration phase</a></li>
-<li><a href="#handling-negative-numbers">Handling negative numbers</a></li>
-</ul>
-</li>
-<li><a href="#verilog-co-simulation">Verilog co-simulation</a></li>
-<li><a href="#implementation">Implementation</a></li>
-</ul>
-</div>
-
-                </div>
-            </div>
-        </div>
-
-        <div class="content">
-            <div class="col-md-9" data-spy="scroll" data-target="#sidenav" role="main">
-                <h2 id="introduction">Introduction</h2>
-<p>On this page we will present the design of a sine and cosine computer.</p>
-<h2 id="specification">Specification</h2>
-<p>We will assume that the input angle is represented in radians, and that it is
-in the range between <code>-π/2</code> and <code>π/2</code>. Other angles can be handled by adding a
-factor <code>π</code> first (modulo <code>2π</code>) and changing the sign of the sine and cosine
-result.</p>
-<p>The floating point numbers are represented as integers. Technically, this means
-rounding them to a fixed number of bits, and then multiplying them with the
-factor <code>2**F</code>, where <code>F</code> is the number of bits after the point.</p>
-<p>Both the sine and the cosine of the input angle will be computed. The interface
-of the module looks as follows:</p>
-<div class="codehilite"><pre><span class="k">def</span> <span class="nf">SineComputer</span><span class="p">(</span><span class="n">cos_z0</span><span class="p">,</span> <span class="n">sin_z0</span><span class="p">,</span> <span class="n">done</span><span class="p">,</span> <span class="n">z0</span><span class="p">,</span> <span class="n">start</span><span class="p">,</span> <span class="n">clock</span><span class="p">,</span> <span class="n">reset</span><span class="p">):</span>
-
-    <span class="sd">&quot;&quot;&quot; Sine and cosine computer.</span>
-
-<span class="sd">    This module computes the sine and cosine of an input angle. The</span>
-<span class="sd">    floating point numbers are represented as integers by scaling them</span>
-<span class="sd">    up with a factor corresponding to the number of bits after the point.</span>
-
-<span class="sd">    Ports:</span>
-<span class="sd">    -----</span>
-<span class="sd">    cos_z0: cosine of the input angle</span>
-<span class="sd">    sin_z0: sine of the input angle</span>
-<span class="sd">    done: output flag indicating completion of the computation</span>
-<span class="sd">    z0: input angle; -pi/2 &lt;= z0 &lt;= pi/2</span>
-<span class="sd">    start: input that starts the computation on a posedge</span>
-<span class="sd">    clock: clock input</span>
-<span class="sd">    reset: reset input</span>
-
-<span class="sd">    &quot;&quot;&quot;</span>
-</pre></div>
-
-
-<h2 id="unit-test">Unit test</h2>
-<p>We will first write a unit test for the design. The idea is to use the <code>cos</code>
-and <code>sin</code> functions from the <code>math</code> module to compute the expected results on a
-number of input angles, and to compare them with the outputs from the design
-under test. Here is the code:</p>
-<div class="codehilite"><pre><span class="kn">from</span> <span class="nn">math</span> <span class="kn">import</span> <span class="n">pi</span><span class="p">,</span> <span class="n">sin</span><span class="p">,</span> <span class="n">cos</span><span class="p">,</span> <span class="n">log</span>
-<span class="kn">import</span> <span class="nn">random</span>
-
-<span class="kn">from</span> <span class="nn">myhdl</span> <span class="kn">import</span> <span class="o">*</span>
-
-<span class="kn">from</span> <span class="nn">SineComputer</span> <span class="kn">import</span> <span class="n">SineComputer</span><span class="p">,</span> <span class="n">SineComputer_v</span>
-
-
-<span class="k">def</span> <span class="nf">bench</span><span class="p">(</span><span class="n">fractionSize</span><span class="p">,</span> <span class="n">errorMargin</span><span class="p">,</span> <span class="n">nrTests</span><span class="o">=</span><span class="mi">100</span><span class="p">):</span>
-
-    <span class="sd">&quot;&quot;&quot; Test bench for SineComputer.</span>
-
-<span class="sd">    fractionSize: number of bits after the point</span>
-<span class="sd">    errorMargin: margin for rounding errors on result</span>
-<span class="sd">    nrTests: number of tests vectors</span>
-
-<span class="sd">    &quot;&quot;&quot;</span>
-
-    <span class="c"># scaling factor to represent floats as integers</span>
-    <span class="n">M</span> <span class="o">=</span> <span class="mi">2</span><span class="o">**</span><span class="n">fractionSize</span>
-
-    <span class="c"># maximum angle</span>
-    <span class="n">ZMAX</span> <span class="o">=</span> <span class="nb">int</span><span class="p">(</span><span class="nb">round</span><span class="p">(</span><span class="n">M</span><span class="o">*</span><span class="n">pi</span><span class="o">/</span><span class="mi">2</span><span class="p">))</span>
-
-    <span class="c"># error margin shorthand</span>
-    <span class="n">D</span> <span class="o">=</span> <span class="n">errorMargin</span>
-
-    <span class="c"># signals</span>
-    <span class="n">cos_z0</span> <span class="o">=</span> <span class="n">Signal</span><span class="p">(</span><span class="n">intbv</span><span class="p">(</span><span class="mi">0</span><span class="p">,</span> <span class="nb">min</span><span class="o">=-</span><span class="n">D</span><span class="p">,</span> <span class="nb">max</span><span class="o">=</span><span class="n">M</span><span class="o">+</span><span class="n">D</span><span class="p">))</span>
-    <span class="n">sin_z0</span> <span class="o">=</span> <span class="n">Signal</span><span class="p">(</span><span class="n">intbv</span><span class="p">(</span><span class="mi">0</span><span class="p">,</span> <span class="nb">min</span><span class="o">=-</span><span class="n">M</span><span class="o">-</span><span class="n">D</span><span class="p">,</span> <span class="nb">max</span><span class="o">=</span><span class="n">M</span><span class="o">+</span><span class="n">D</span><span class="p">))</span>
-    <span class="n">z0</span> <span class="o">=</span> <span class="n">Signal</span><span class="p">(</span><span class="n">intbv</span><span class="p">(</span><span class="mi">0</span><span class="p">,</span> <span class="nb">min</span><span class="o">=-</span><span class="n">ZMAX</span><span class="p">,</span> <span class="nb">max</span><span class="o">=</span><span class="n">ZMAX</span><span class="o">+</span><span class="mi">1</span><span class="p">))</span>
-    <span class="n">done</span> <span class="o">=</span> <span class="n">Signal</span><span class="p">(</span><span class="bp">False</span><span class="p">)</span>
-    <span class="n">start</span> <span class="o">=</span> <span class="n">Signal</span><span class="p">(</span><span class="bp">False</span><span class="p">)</span>
-    <span class="n">clock</span> <span class="o">=</span> <span class="n">Signal</span><span class="p">(</span><span class="nb">bool</span><span class="p">(</span><span class="mi">0</span><span class="p">))</span>
-    <span class="n">reset</span> <span class="o">=</span> <span class="n">Signal</span><span class="p">(</span><span class="bp">True</span><span class="p">)</span>
-
-    <span class="c"># design under test</span>
-    <span class="n">dut</span> <span class="o">=</span> <span class="n">SineComputer</span><span class="p">(</span><span class="n">cos_z0</span><span class="p">,</span> <span class="n">sin_z0</span><span class="p">,</span> <span class="n">done</span><span class="p">,</span> <span class="n">z0</span><span class="p">,</span> <span class="n">start</span><span class="p">,</span> <span class="n">clock</span><span class="p">,</span> <span class="n">reset</span><span class="p">)</span>
-
-    <span class="c"># clock generator</span>
-    <span class="nd">@always</span><span class="p">(</span><span class="n">delay</span><span class="p">(</span><span class="mi">10</span><span class="p">))</span>
-    <span class="k">def</span> <span class="nf">clockgen</span><span class="p">():</span>
-        <span class="n">clock</span><span class="o">.</span><span class="n">next</span> <span class="o">=</span> <span class="ow">not</span> <span class="n">clock</span>
-
-    <span class="c"># test vector setup</span>
-    <span class="n">testAngles</span> <span class="o">=</span> <span class="p">[</span><span class="o">-</span><span class="n">pi</span><span class="o">/</span><span class="mi">2</span><span class="p">,</span> <span class="o">-</span><span class="n">pi</span><span class="o">/</span><span class="mi">4</span><span class="p">,</span> <span class="mf">0.0</span><span class="p">,</span> <span class="n">pi</span><span class="o">/</span><span class="mi">4</span><span class="p">,</span> <span class="n">pi</span><span class="o">/</span><span class="mi">2</span><span class="p">]</span>
-    <span class="n">testAngles</span><span class="o">.</span><span class="n">extend</span><span class="p">([</span><span class="n">random</span><span class="o">.</span><span class="n">uniform</span><span class="p">(</span><span class="o">-</span><span class="n">pi</span><span class="o">/</span><span class="mi">2</span><span class="p">,</span> <span class="n">pi</span><span class="o">/</span><span class="mi">2</span><span class="p">)</span> <span class="k">for</span> <span class="n">i</span> <span class="ow">in</span> <span class="nb">range</span><span class="p">(</span><span class="n">nrTests</span><span class="p">)])</span>
-
-    <span class="c"># actual test </span>
-    <span class="nd">@instance</span>
-    <span class="k">def</span> <span class="nf">check</span><span class="p">():</span>
-        <span class="k">yield</span> <span class="n">clock</span><span class="o">.</span><span class="n">negedge</span>
-        <span class="n">reset</span><span class="o">.</span><span class="n">next</span> <span class="o">=</span> <span class="bp">False</span>
-        <span class="k">for</span> <span class="n">z</span> <span class="ow">in</span> <span class="n">testAngles</span><span class="p">:</span>
-            <span class="k">yield</span> <span class="n">clock</span><span class="o">.</span><span class="n">negedge</span>
-            <span class="n">z0</span><span class="o">.</span><span class="n">next</span> <span class="o">=</span> <span class="nb">int</span><span class="p">(</span><span class="nb">round</span><span class="p">(</span><span class="n">M</span><span class="o">*</span><span class="n">z</span><span class="p">))</span>
-            <span class="n">start</span><span class="o">.</span><span class="n">next</span> <span class="o">=</span> <span class="bp">True</span>
-            <span class="k">yield</span> <span class="n">clock</span><span class="o">.</span><span class="n">negedge</span>
-            <span class="n">start</span><span class="o">.</span><span class="n">next</span> <span class="o">=</span> <span class="bp">False</span>
-            <span class="k">yield</span> <span class="n">done</span><span class="o">.</span><span class="n">posedge</span>
-            <span class="n">exp_cos_z0</span> <span class="o">=</span> <span class="nb">int</span><span class="p">(</span><span class="nb">round</span><span class="p">(</span><span class="n">cos</span><span class="p">(</span><span class="n">z</span><span class="p">)</span><span class="o">*</span><span class="n">M</span><span class="p">))</span>
-            <span class="n">exp_sin_z0</span> <span class="o">=</span> <span class="nb">int</span><span class="p">(</span><span class="nb">round</span><span class="p">(</span><span class="n">sin</span><span class="p">(</span><span class="n">z</span><span class="p">)</span><span class="o">*</span><span class="n">M</span><span class="p">))</span>
-            <span class="k">assert</span> <span class="nb">abs</span><span class="p">(</span><span class="n">cos_z0</span> <span class="o">-</span> <span class="n">exp_cos_z0</span><span class="p">)</span> <span class="o">&lt;</span> <span class="n">D</span>
-            <span class="k">assert</span> <span class="nb">abs</span><span class="p">(</span><span class="n">sin_z0</span> <span class="o">-</span> <span class="n">exp_sin_z0</span><span class="p">)</span> <span class="o">&lt;</span> <span class="n">D</span>
-
-        <span class="k">raise</span> <span class="n">StopSimulation</span>
-
-    <span class="k">return</span> <span class="n">dut</span><span class="p">,</span> <span class="n">clockgen</span><span class="p">,</span> <span class="n">check</span>
-</pre></div>
-
-
-<p>As the design will perform its calculations in finite precision, there will be
-rounding errors. Therefore, the comparisons between expected and actual results
-are performed using an error margin. We may want to use the test bench for
-designs with different characteristics; therefore, the error margin is made a
-parameter.</p>
-<p>The precision is specified in terms of the number of bits after the point,
-using the parameter <code>fractionSize</code>.</p>
-<p>To represent the numbers, we use the <code>intbv</code> class, which is basically an
-integer-like type with bit-vector capabilities. Note that we constrain the
-<code>intbv</code> instances by specifying the range of valid integer values, not by a bit
-width. For high-level, algorithmic work, this is much easier. Moreover, it
-enables fine-grained range error checking at run-time.</p>
-<p>By filling in the parameters of the <code>bench</code> function, we can construct an
-actual test bench that runs a simulation, as follows:</p>
-<div class="codehilite"><pre><span class="k">def</span> <span class="nf">test_bench</span><span class="p">():</span>
-    <span class="n">fractionSize</span> <span class="o">=</span> <span class="mi">18</span>
-    <span class="n">errorMargin</span> <span class="o">=</span> <span class="n">fractionSize</span>
-    <span class="n">tb</span> <span class="o">=</span> <span class="n">bench</span><span class="p">(</span><span class="n">fractionSize</span><span class="p">,</span> <span class="n">errorMargin</span><span class="p">)</span>
-    <span class="n">sim</span> <span class="o">=</span> <span class="n">Simulation</span><span class="p">(</span><span class="n">tb</span><span class="p">)</span>
-    <span class="n">sim</span><span class="o">.</span><span class="n">run</span><span class="p">()</span>
-</pre></div>
-
-
-<p>A function with a name starting with <code>test_</code> is automatically recognized and run by a unit testing framework such as <code>py.test</code>.</p>
-<h2 id="algorithm">Algorithm</h2>
-<p>To implement the design, we will use the Cordic algorithm, a very popular
-algorithm to compute trigonometric functions in hardware. On this page, we are
-mainly interested in the mechanical characteristics of the algorithm and their
-hardware implications. For more information and background on the algorithm
-itself, please consult other sources, such as <a href="http://www.andraka.com/files/crdcsrvy.pdf">this paper by Ray
-Andraka</a>.</p>
-<p>The Cordic algorithm is an iterative algorithm based on vector rotations over
-elementary angles. The algorithm normally operates in one of two modes. In
-rotation mode, it rotates a vector (x<sub>0</sub>, y<sub>0</sub>) in the
-Cartesian plane over an input angle z<sub>0</sub>. The Cordic equations for
-this mode are:</p>
-<p>x<sub>i +1</sub> = x<sub>i</sub> - y<sub>i</sub>d<sub>i</sub>2<sup>-i</sup><br />
-y<sub>i +1</sub> = y<sub>i</sub> - x<sub>i</sub>d<sub>i</sub>2<sup>-i</sup><br />
-z<sub>i +1</sub> = y<sub>i</sub> - d<sub>i</sub>tan<sup>-i</sup>(2<sup>-i</sup>)</p>
-<p>where</p>
-<p>d<sub>i</sub> = -1 if z<sub>i</sub> &lt; 0, else +1.</p>
-<p>These equations can be implemented with relatively simple hardware. This is the
-characteristic that makes the Cordic algorithm attractive. In particular,
-multiplications with a factor 2<sup>-i</sup> are simply shift-right operations.
-Also, the arctangent values tan<sup>-i</sup>(2<sup>-i</sup>) can be precomputed
-and stored in a small look-up table.</p>
-<p>The Cordic equations can be used for a variety of computations. For our
-purposes, it can be shown that</p>
-<p>x<sub>n</sub> = cos z<sub>0</sub><br />
-y<sub>n</sub> = sin z<sub>0</sub></p>
-<p>for the following initial conditions:</p>
-<p>x<sub>0</sub> = 1 / A<sub>n</sub><br />
-y<sub>0</sub> = 0</p>
-<p>where</p>
-<p>A<sub>n</sub> = Product[ sqrt(1 + 2<sup>-2i</sup>) ] with i = 0 ... n-1</p>
-<h2 id="design">Design</h2>
-<p>The Cordic algorithm can be implemented in many ways, with various
-characteristics and advantages. On this page, we will implement a parallel,
-iterative processor, which is a fairly straightforward mapping of the equations
-into a bit-parallel data path and a state machine.</p>
-<div class="codehilite"><pre><span class="kn">from</span> <span class="nn">math</span> <span class="kn">import</span> <span class="n">atan</span><span class="p">,</span> <span class="n">sqrt</span><span class="p">,</span> <span class="n">ceil</span><span class="p">,</span> <span class="n">floor</span><span class="p">,</span> <span class="n">pi</span>
-
-<span class="kn">from</span> <span class="nn">myhdl</span> <span class="kn">import</span> <span class="o">*</span>
-
-<span class="n">t_State</span> <span class="o">=</span> <span class="n">enum</span><span class="p">(</span><span class="s">&quot;WAITING&quot;</span><span class="p">,</span> <span class="s">&quot;CALCULATING&quot;</span><span class="p">)</span>
-
-<span class="k">def</span> <span class="nf">SineComputer</span><span class="p">(</span><span class="n">cos_z0</span><span class="p">,</span> <span class="n">sin_z0</span><span class="p">,</span> <span class="n">done</span><span class="p">,</span> <span class="n">z0</span><span class="p">,</span> <span class="n">start</span><span class="p">,</span> <span class="n">clock</span><span class="p">,</span> <span class="n">reset</span><span class="p">):</span>
-
-    <span class="sd">&quot;&quot;&quot; Sine and cosine computer.</span>
-
-<span class="sd">    This module computes the sine and cosine of an input angle. The</span>
-<span class="sd">    floating point numbers are represented as integers by scaling them</span>
-<span class="sd">    up with a factor corresponding to the number of bits after the point.</span>
-
-<span class="sd">    Ports:</span>
-<span class="sd">    -----</span>
-<span class="sd">    cos_z0: cosine of the input angle</span>
-<span class="sd">    sin_z0: sine of the input angle</span>
-<span class="sd">    done: output flag indicated completion of the computation</span>
-<span class="sd">    z0: input angle</span>
-<span class="sd">    start: input that starts the computation on a posedge</span>
-<span class="sd">    clock: clock input</span>
-<span class="sd">    reset: reset input</span>
-
-<span class="sd">    &quot;&quot;&quot;</span>
-
-    <span class="c"># angle input bit width</span>
-    <span class="n">W</span> <span class="o">=</span> <span class="nb">len</span><span class="p">(</span><span class="n">z0</span><span class="p">)</span>
-
-    <span class="c"># angle input z0 represents number between -pi/2 and pi/2</span>
-    <span class="c"># scaling factor corresponds to the nr of bits after the point</span>
-    <span class="n">M</span> <span class="o">=</span> <span class="mi">2</span> <span class="o">**</span> <span class="p">(</span><span class="n">W</span><span class="o">-</span><span class="mi">2</span><span class="p">)</span>
-
-    <span class="c"># nr of iterations equals nr of significant input bits</span>
-    <span class="n">N</span> <span class="o">=</span> <span class="n">W</span><span class="o">-</span><span class="mi">1</span>
-
-    <span class="c"># calculate X0</span>
-    <span class="n">An</span> <span class="o">=</span> <span class="mf">1.0</span>
-    <span class="k">for</span> <span class="n">i</span> <span class="ow">in</span> <span class="nb">range</span><span class="p">(</span><span class="n">N</span><span class="p">):</span>
-        <span class="n">An</span> <span class="o">*=</span> <span class="p">(</span><span class="n">sqrt</span><span class="p">(</span><span class="mi">1</span> <span class="o">+</span> <span class="mi">2</span><span class="o">**</span><span class="p">(</span><span class="o">-</span><span class="mi">2</span><span class="o">*</span><span class="n">i</span><span class="p">)))</span>
-
-    <span class="c"># X0</span>
-    <span class="n">X0</span> <span class="o">=</span> <span class="nb">int</span><span class="p">(</span><span class="nb">round</span><span class="p">(</span><span class="n">M</span><span class="o">*</span><span class="mi">1</span><span class="o">/</span><span class="n">An</span><span class="p">))</span>
-
-    <span class="c"># tuple with elementary angles</span>
-    <span class="n">angles</span> <span class="o">=</span> <span class="nb">tuple</span><span class="p">([</span><span class="nb">int</span><span class="p">(</span><span class="nb">round</span><span class="p">(</span><span class="n">M</span><span class="o">*</span><span class="n">atan</span><span class="p">(</span><span class="mi">2</span><span class="o">**</span><span class="p">(</span><span class="o">-</span><span class="n">i</span><span class="p">))))</span> <span class="k">for</span> <span class="n">i</span> <span class="ow">in</span> <span class="nb">range</span><span class="p">(</span><span class="n">N</span><span class="p">)])</span>
-
-    <span class="c"># iterative cordic processor</span>
-    <span class="nd">@instance</span>
-    <span class="k">def</span> <span class="nf">processor</span><span class="p">():</span>
-
-        <span class="n">x</span> <span class="o">=</span> <span class="n">intbv</span><span class="p">(</span><span class="mi">0</span><span class="p">,</span> <span class="nb">min</span><span class="o">=</span><span class="n">sin_z0</span><span class="o">.</span><span class="n">min</span><span class="p">,</span> <span class="nb">max</span><span class="o">=</span><span class="n">sin_z0</span><span class="o">.</span><span class="n">max</span><span class="p">)</span>
-        <span class="n">y</span> <span class="o">=</span> <span class="n">intbv</span><span class="p">(</span><span class="mi">0</span><span class="p">,</span> <span class="nb">min</span><span class="o">=</span><span class="n">sin_z0</span><span class="o">.</span><span class="n">min</span><span class="p">,</span> <span class="nb">max</span><span class="o">=</span><span class="n">sin_z0</span><span class="o">.</span><span class="n">max</span><span class="p">)</span>
-        <span class="n">z</span> <span class="o">=</span> <span class="n">intbv</span><span class="p">(</span><span class="mi">0</span><span class="p">,</span> <span class="nb">min</span><span class="o">=</span><span class="n">z0</span><span class="o">.</span><span class="n">min</span><span class="p">,</span> <span class="nb">max</span><span class="o">=</span><span class="n">z0</span><span class="o">.</span><span class="n">max</span><span class="p">)</span>
-        <span class="n">dx</span> <span class="o">=</span> <span class="n">intbv</span><span class="p">(</span><span class="mi">0</span><span class="p">,</span> <span class="nb">min</span><span class="o">=</span><span class="n">sin_z0</span><span class="o">.</span><span class="n">min</span><span class="p">,</span> <span class="nb">max</span><span class="o">=</span><span class="n">sin_z0</span><span class="o">.</span><span class="n">max</span><span class="p">)</span>
-        <span class="n">dy</span> <span class="o">=</span> <span class="n">intbv</span><span class="p">(</span><span class="mi">0</span><span class="p">,</span> <span class="nb">min</span><span class="o">=</span><span class="n">sin_z0</span><span class="o">.</span><span class="n">min</span><span class="p">,</span> <span class="nb">max</span><span class="o">=</span><span class="n">sin_z0</span><span class="o">.</span><span class="n">max</span><span class="p">)</span>
-        <span class="n">dz</span> <span class="o">=</span> <span class="n">intbv</span><span class="p">(</span><span class="mi">0</span><span class="p">,</span> <span class="nb">min</span><span class="o">=</span><span class="n">z0</span><span class="o">.</span><span class="n">min</span><span class="p">,</span> <span class="nb">max</span><span class="o">=</span><span class="n">z0</span><span class="o">.</span><span class="n">max</span><span class="p">)</span>
-        <span class="n">i</span> <span class="o">=</span> <span class="n">intbv</span><span class="p">(</span><span class="mi">0</span><span class="p">,</span> <span class="nb">min</span><span class="o">=</span><span class="mi">0</span><span class="p">,</span> <span class="nb">max</span><span class="o">=</span><span class="n">N</span><span class="p">)</span>       
-        <span class="n">state</span> <span class="o">=</span> <span class="n">t_State</span><span class="o">.</span><span class="n">WAITING</span>
-
-        <span class="k">while</span> <span class="bp">True</span><span class="p">:</span>
-            <span class="k">yield</span> <span class="n">clock</span><span class="o">.</span><span class="n">posedge</span><span class="p">,</span> <span class="n">reset</span><span class="o">.</span><span class="n">posedge</span>
-
-            <span class="k">if</span> <span class="n">reset</span><span class="p">:</span>
-                <span class="n">state</span> <span class="o">=</span> <span class="n">t_State</span><span class="o">.</span><span class="n">WAITING</span>
-                <span class="n">cos_z0</span><span class="o">.</span><span class="n">next</span> <span class="o">=</span> <span class="mi">1</span>
-                <span class="n">sin_z0</span><span class="o">.</span><span class="n">next</span> <span class="o">=</span> <span class="mi">0</span>
-                <span class="n">done</span><span class="o">.</span><span class="n">next</span> <span class="o">=</span> <span class="bp">False</span>
-                <span class="n">x</span><span class="p">[:]</span> <span class="o">=</span> <span class="mi">0</span>
-                <span class="n">y</span><span class="p">[:]</span> <span class="o">=</span> <span class="mi">0</span>
-                <span class="n">z</span><span class="p">[:]</span> <span class="o">=</span> <span class="mi">0</span>
-                <span class="n">i</span><span class="p">[:]</span> <span class="o">=</span> <span class="mi">0</span>
-
-            <span class="k">else</span><span class="p">:</span>
-                <span class="k">if</span> <span class="n">state</span> <span class="o">==</span> <span class="n">t_State</span><span class="o">.</span><span class="n">WAITING</span><span class="p">:</span>
-                    <span class="k">if</span> <span class="n">start</span><span class="p">:</span>
-                        <span class="n">x</span><span class="p">[:]</span> <span class="o">=</span> <span class="n">X0</span>
-                        <span class="n">y</span><span class="p">[:]</span> <span class="o">=</span> <span class="mi">0</span>
-                        <span class="n">z</span><span class="p">[:]</span> <span class="o">=</span> <span class="n">z0</span>
-                        <span class="n">i</span><span class="p">[:]</span> <span class="o">=</span> <span class="mi">0</span>
-                        <span class="n">done</span><span class="o">.</span><span class="n">next</span> <span class="o">=</span> <span class="bp">False</span>
-                        <span class="n">state</span> <span class="o">=</span> <span class="n">t_State</span><span class="o">.</span><span class="n">CALCULATING</span>
-
-                <span class="k">elif</span> <span class="n">state</span> <span class="o">==</span> <span class="n">t_State</span><span class="o">.</span><span class="n">CALCULATING</span><span class="p">:</span>
-                    <span class="n">dx</span><span class="p">[:]</span> <span class="o">=</span> <span class="n">y</span> <span class="o">&gt;&gt;</span> <span class="n">i</span>
-                    <span class="n">dy</span><span class="p">[:]</span> <span class="o">=</span> <span class="n">x</span> <span class="o">&gt;&gt;</span> <span class="n">i</span>
-                    <span class="n">dz</span><span class="p">[:]</span> <span class="o">=</span> <span class="n">angles</span><span class="p">[</span><span class="nb">int</span><span class="p">(</span><span class="n">i</span><span class="p">)]</span>
-                    <span class="k">if</span> <span class="p">(</span><span class="n">z</span> <span class="o">&gt;=</span> <span class="mi">0</span><span class="p">):</span>
-                        <span class="n">x</span> <span class="o">-=</span> <span class="n">dx</span>
-                        <span class="n">y</span> <span class="o">+=</span> <span class="n">dy</span>
-                        <span class="n">z</span> <span class="o">-=</span> <span class="n">dz</span>
-                    <span class="k">else</span><span class="p">:</span>
-                        <span class="n">x</span> <span class="o">+=</span> <span class="n">dx</span>
-                        <span class="n">y</span> <span class="o">-=</span> <span class="n">dy</span>
-                        <span class="n">z</span> <span class="o">+=</span> <span class="n">dz</span>
-                    <span class="k">if</span> <span class="n">i</span> <span class="o">==</span> <span class="n">N</span><span class="o">-</span><span class="mi">1</span><span class="p">:</span>
-                        <span class="n">cos_z0</span><span class="o">.</span><span class="n">next</span> <span class="o">=</span> <span class="n">x</span>
-                        <span class="n">sin_z0</span><span class="o">.</span><span class="n">next</span> <span class="o">=</span> <span class="n">y</span>
-                        <span class="n">state</span> <span class="o">=</span> <span class="n">t_State</span><span class="o">.</span><span class="n">WAITING</span>
-                        <span class="n">done</span><span class="o">.</span><span class="n">next</span> <span class="o">=</span> <span class="bp">True</span>
-                    <span class="k">else</span><span class="p">:</span>
-                        <span class="n">i</span> <span class="o">+=</span> <span class="mi">1</span>
-
-    <span class="k">return</span> <span class="n">processor</span>
-</pre></div>
-
-
-<p>The actual computation is done by the <code>processor</code> generator. Note that outside
-the generator function, we calculate some data such as the <code>X0</code> constant, and
-the look-up table of elementary arctangents, represented by the <code>angles</code> tuple.</p>
-<p>The internal number variables are represented by <code>intbv</code> instances. The dual
-nature of this class comes in very handy. On the one hand, we can constrain the
-instances as integer subtypes by specifying the valid integer range at
-construction time. On the other hand, we can access their two's complement
-representation as a bit vector, for example for slicing or right-shifting. </p>
-<p>It seems obvious that a type that unifies the integer and the bit vector views
-should be very useful for hardware design. One would therefore expect a similar
-feature in other HDLs. However, I believe that it is actually a unique
-capability offered by MyHDL. Other HDLs seem to try to solve the issues by
-creating more and more integer and bit-vector like types. In MyHDL, a single
-type does it all - the <code>intbv</code> class.</p>
-<p><code>py.test</code> confirms that this is a valid impementation:</p>
-<div class="codehilite"><pre>&gt; py.test
-testing-mode: inprocess
-executable:   /usr/local/bin/python  (2.4.2-final-0)
-using py lib: /usr/local/lib/python2.4/site-packages/py &lt;rev unknown&gt;
-
-test_SineComputer.py[1] .
-</pre></div>
-
-
-<h2 id="automatic-conversion-to-verilog">Automatic conversion to Verilog</h2>
-<p>Now that we have a working design (and only now!) we can attempt to convert it
-to Verilog automatically. In MyHDL, this is done by using the <code>toVerilog</code>
-function. For example, consider the instantiation of the design under test in
-the test bench:</p>
-<div class="codehilite"><pre>    <span class="c"># design under test</span>
-    <span class="n">dut</span> <span class="o">=</span> <span class="n">SineComputer</span><span class="p">(</span><span class="n">cos_z0</span><span class="p">,</span> <span class="n">sin_z0</span><span class="p">,</span> <span class="n">done</span><span class="p">,</span> <span class="n">z0</span><span class="p">,</span> <span class="n">start</span><span class="p">,</span> <span class="n">clock</span><span class="p">,</span> <span class="n">reset</span><span class="p">)</span>
-</pre></div>
-
-
-<p>To convert the design instance to Verilog, this line can be replaced by the following:</p>
-<div class="codehilite"><pre>    <span class="c"># design under test</span>
-    <span class="n">dut</span> <span class="o">=</span> <span class="n">toVerilog</span><span class="p">(</span><span class="n">SineComputer</span><span class="p">,</span> <span class="n">cos_z0</span><span class="p">,</span> <span class="n">sin_z0</span><span class="p">,</span> <span class="n">done</span><span class="p">,</span> <span class="n">z0</span><span class="p">,</span> <span class="n">start</span><span class="p">,</span> <span class="n">clock</span><span class="p">,</span> <span class="n">reset</span><span class="p">)</span>
-</pre></div>
-
-
-<p>As before, the <code>dut</code> object is a simulatable design instance, but as a side
-effect of the instantiation, an equivalent Verilog module file will be
-generated. The Verilog output is as follows:</p>
-<div class="codehilite"><pre><span class="k">module</span> <span class="n">SineComputer</span> <span class="p">(</span>
-    <span class="n">cos_z0</span><span class="p">,</span>
-    <span class="n">sin_z0</span><span class="p">,</span>
-    <span class="n">done</span><span class="p">,</span>
-    <span class="n">z0</span><span class="p">,</span>
-    <span class="n">start</span><span class="p">,</span>
-    <span class="n">clock</span><span class="p">,</span>
-    <span class="n">reset</span>
-<span class="p">);</span>
-
-<span class="k">output</span> <span class="k">signed</span> <span class="p">[</span><span class="mh">19</span><span class="o">:</span><span class="mh">0</span><span class="p">]</span> <span class="n">cos_z0</span><span class="p">;</span>
-<span class="kt">reg</span> <span class="k">signed</span> <span class="p">[</span><span class="mh">19</span><span class="o">:</span><span class="mh">0</span><span class="p">]</span> <span class="n">cos_z0</span><span class="p">;</span>
-<span class="k">output</span> <span class="k">signed</span> <span class="p">[</span><span class="mh">19</span><span class="o">:</span><span class="mh">0</span><span class="p">]</span> <span class="n">sin_z0</span><span class="p">;</span>
-<span class="kt">reg</span> <span class="k">signed</span> <span class="p">[</span><span class="mh">19</span><span class="o">:</span><span class="mh">0</span><span class="p">]</span> <span class="n">sin_z0</span><span class="p">;</span>
-<span class="k">output</span> <span class="n">done</span><span class="p">;</span>
-<span class="kt">reg</span> <span class="n">done</span><span class="p">;</span>
-<span class="k">input</span> <span class="k">signed</span> <span class="p">[</span><span class="mh">19</span><span class="o">:</span><span class="mh">0</span><span class="p">]</span> <span class="n">z0</span><span class="p">;</span>
-<span class="k">input</span> <span class="n">start</span><span class="p">;</span>
-<span class="k">input</span> <span class="n">clock</span><span class="p">;</span>
-<span class="k">input</span> <span class="n">reset</span><span class="p">;</span>
-
-
-
-<span class="k">always</span> <span class="p">@(</span><span class="k">posedge</span> <span class="n">clock</span> <span class="k">or</span> <span class="k">posedge</span> <span class="n">reset</span><span class="p">)</span> <span class="k">begin</span><span class="o">:</span> <span class="n">_SineComputer_processor</span>
-    <span class="kt">reg</span> <span class="p">[</span><span class="mh">5</span><span class="o">-</span><span class="mh">1</span><span class="o">:</span><span class="mh">0</span><span class="p">]</span> <span class="n">i</span><span class="p">;</span>
-    <span class="kt">reg</span> <span class="p">[</span><span class="mh">1</span><span class="o">-</span><span class="mh">1</span><span class="o">:</span><span class="mh">0</span><span class="p">]</span> <span class="n">state</span><span class="p">;</span>
-    <span class="kt">reg</span> <span class="k">signed</span> <span class="p">[</span><span class="mh">20</span><span class="o">-</span><span class="mh">1</span><span class="o">:</span><span class="mh">0</span><span class="p">]</span> <span class="n">dz</span><span class="p">;</span>
-    <span class="kt">reg</span> <span class="k">signed</span> <span class="p">[</span><span class="mh">20</span><span class="o">-</span><span class="mh">1</span><span class="o">:</span><span class="mh">0</span><span class="p">]</span> <span class="n">dx</span><span class="p">;</span>
-    <span class="kt">reg</span> <span class="k">signed</span> <span class="p">[</span><span class="mh">20</span><span class="o">-</span><span class="mh">1</span><span class="o">:</span><span class="mh">0</span><span class="p">]</span> <span class="n">dy</span><span class="p">;</span>
-    <span class="kt">reg</span> <span class="k">signed</span> <span class="p">[</span><span class="mh">20</span><span class="o">-</span><span class="mh">1</span><span class="o">:</span><span class="mh">0</span><span class="p">]</span> <span class="n">y</span><span class="p">;</span>
-    <span class="kt">reg</span> <span class="k">signed</span> <span class="p">[</span><span class="mh">20</span><span class="o">-</span><span class="mh">1</span><span class="o">:</span><span class="mh">0</span><span class="p">]</span> <span class="n">x</span><span class="p">;</span>
-    <span class="kt">reg</span> <span class="k">signed</span> <span class="p">[</span><span class="mh">20</span><span class="o">-</span><span class="mh">1</span><span class="o">:</span><span class="mh">0</span><span class="p">]</span> <span class="n">z</span><span class="p">;</span>
-    <span class="k">if</span> <span class="p">(</span><span class="n">reset</span><span class="p">)</span> <span class="k">begin</span>
-        <span class="n">state</span> <span class="o">=</span> <span class="mh">1</span><span class="mb">&#39;b0</span><span class="p">;</span>
-        <span class="n">cos_z0</span> <span class="o">&lt;=</span> <span class="mh">1</span><span class="p">;</span>
-        <span class="n">sin_z0</span> <span class="o">&lt;=</span> <span class="mh">0</span><span class="p">;</span>
-        <span class="n">done</span> <span class="o">&lt;=</span> <span class="mh">0</span><span class="p">;</span>
-        <span class="n">x</span> <span class="o">=</span> <span class="mh">0</span><span class="p">;</span>
-        <span class="n">y</span> <span class="o">=</span> <span class="mh">0</span><span class="p">;</span>
-        <span class="n">z</span> <span class="o">=</span> <span class="mh">0</span><span class="p">;</span>
-        <span class="n">i</span> <span class="o">=</span> <span class="mh">0</span><span class="p">;</span>
-    <span class="k">end</span>
-    <span class="k">else</span> <span class="k">begin</span>
-        <span class="c1">// synthesis parallel_case full_case</span>
-        <span class="k">casez</span> <span class="p">(</span><span class="n">state</span><span class="p">)</span>
-            <span class="mh">1</span><span class="mb">&#39;b0</span><span class="o">:</span> <span class="k">begin</span>
-                <span class="k">if</span> <span class="p">(</span><span class="n">start</span><span class="p">)</span> <span class="k">begin</span>
-                    <span class="n">x</span> <span class="o">=</span> <span class="mh">159188</span><span class="p">;</span>
-                    <span class="n">y</span> <span class="o">=</span> <span class="mh">0</span><span class="p">;</span>
-                    <span class="n">z</span> <span class="o">=</span> <span class="n">z0</span><span class="p">;</span>
-                    <span class="n">i</span> <span class="o">=</span> <span class="mh">0</span><span class="p">;</span>
-                    <span class="n">done</span> <span class="o">&lt;=</span> <span class="mh">0</span><span class="p">;</span>
-                    <span class="n">state</span> <span class="o">=</span> <span class="mh">1</span><span class="mb">&#39;b1</span><span class="p">;</span>
-                <span class="k">end</span>
-            <span class="k">end</span>
-            <span class="mh">1</span><span class="mb">&#39;b1</span><span class="o">:</span> <span class="k">begin</span>
-                <span class="n">dx</span> <span class="o">=</span> <span class="err">$</span><span class="k">signed</span><span class="p">(</span><span class="n">y</span> <span class="o">&gt;&gt;&gt;</span> <span class="err">$</span><span class="k">signed</span><span class="p">({</span><span class="mh">1</span><span class="mb">&#39;b0</span><span class="p">,</span> <span class="n">i</span><span class="p">}));</span>
-                <span class="n">dy</span> <span class="o">=</span> <span class="err">$</span><span class="k">signed</span><span class="p">(</span><span class="n">x</span> <span class="o">&gt;&gt;&gt;</span> <span class="err">$</span><span class="k">signed</span><span class="p">({</span><span class="mh">1</span><span class="mb">&#39;b0</span><span class="p">,</span> <span class="n">i</span><span class="p">}));</span>
-                <span class="c1">// synthesis parallel_case full_case</span>
-                <span class="k">case</span> <span class="p">(</span><span class="n">i</span><span class="p">)</span>
-                    <span class="mh">0</span><span class="o">:</span> <span class="n">dz</span> <span class="o">=</span> <span class="mh">205887</span><span class="p">;</span>
-                    <span class="mh">1</span><span class="o">:</span> <span class="n">dz</span> <span class="o">=</span> <span class="mh">121542</span><span class="p">;</span>
-                    <span class="mh">2</span><span class="o">:</span> <span class="n">dz</span> <span class="o">=</span> <span class="mh">64220</span><span class="p">;</span>
-                    <span class="mh">3</span><span class="o">:</span> <span class="n">dz</span> <span class="o">=</span> <span class="mh">32599</span><span class="p">;</span>
-                    <span class="mh">4</span><span class="o">:</span> <span class="n">dz</span> <span class="o">=</span> <span class="mh">16363</span><span class="p">;</span>
-                    <span class="mh">5</span><span class="o">:</span> <span class="n">dz</span> <span class="o">=</span> <span class="mh">8189</span><span class="p">;</span>
-                    <span class="mh">6</span><span class="o">:</span> <span class="n">dz</span> <span class="o">=</span> <span class="mh">4096</span><span class="p">;</span>
-                    <span class="mh">7</span><span class="o">:</span> <span class="n">dz</span> <span class="o">=</span> <span class="mh">2048</span><span class="p">;</span>
-                    <span class="mh">8</span><span class="o">:</span> <span class="n">dz</span> <span class="o">=</span> <span class="mh">1024</span><span class="p">;</span>
-                    <span class="mh">9</span><span class="o">:</span> <span class="n">dz</span> <span class="o">=</span> <span class="mh">512</span><span class="p">;</span>
-                    <span class="mh">10</span><span class="o">:</span> <span class="n">dz</span> <span class="o">=</span> <span class="mh">256</span><span class="p">;</span>
-                    <span class="mh">11</span><span class="o">:</span> <span class="n">dz</span> <span class="o">=</span> <span class="mh">128</span><span class="p">;</span>
-                    <span class="mh">12</span><span class="o">:</span> <span class="n">dz</span> <span class="o">=</span> <span class="mh">64</span><span class="p">;</span>
-                    <span class="mh">13</span><span class="o">:</span> <span class="n">dz</span> <span class="o">=</span> <span class="mh">32</span><span class="p">;</span>
-                    <span class="mh">14</span><span class="o">:</span> <span class="n">dz</span> <span class="o">=</span> <span class="mh">16</span><span class="p">;</span>
-                    <span class="mh">15</span><span class="o">:</span> <span class="n">dz</span> <span class="o">=</span> <span class="mh">8</span><span class="p">;</span>
-                    <span class="mh">16</span><span class="o">:</span> <span class="n">dz</span> <span class="o">=</span> <span class="mh">4</span><span class="p">;</span>
-                    <span class="mh">17</span><span class="o">:</span> <span class="n">dz</span> <span class="o">=</span> <span class="mh">2</span><span class="p">;</span>
-                    <span class="k">default</span><span class="o">:</span> <span class="n">dz</span> <span class="o">=</span> <span class="mh">1</span><span class="p">;</span>
-                <span class="k">endcase</span>
-                <span class="k">if</span> <span class="p">((</span><span class="n">z</span> <span class="o">&gt;=</span> <span class="mh">0</span><span class="p">))</span> <span class="k">begin</span>
-                    <span class="n">x</span> <span class="o">=</span> <span class="n">x</span> <span class="o">-</span> <span class="n">dx</span><span class="p">;</span>
-                    <span class="n">y</span> <span class="o">=</span> <span class="n">y</span> <span class="o">+</span> <span class="n">dy</span><span class="p">;</span>
-                    <span class="n">z</span> <span class="o">=</span> <span class="n">z</span> <span class="o">-</span> <span class="n">dz</span><span class="p">;</span>
-                <span class="k">end</span>
-                <span class="k">else</span> <span class="k">begin</span>
-                    <span class="n">x</span> <span class="o">=</span> <span class="n">x</span> <span class="o">+</span> <span class="n">dx</span><span class="p">;</span>
-                    <span class="n">y</span> <span class="o">=</span> <span class="n">y</span> <span class="o">-</span> <span class="n">dy</span><span class="p">;</span>
-                    <span class="n">z</span> <span class="o">=</span> <span class="n">z</span> <span class="o">+</span> <span class="n">dz</span><span class="p">;</span>
-                <span class="k">end</span>
-                <span class="k">if</span> <span class="p">((</span><span class="n">i</span> <span class="o">==</span> <span class="p">(</span><span class="mh">19</span> <span class="o">-</span> <span class="mh">1</span><span class="p">)))</span> <span class="k">begin</span>
-                    <span class="n">cos_z0</span> <span class="o">&lt;=</span> <span class="n">x</span><span class="p">;</span>
-                    <span class="n">sin_z0</span> <span class="o">&lt;=</span> <span class="n">y</span><span class="p">;</span>
-                    <span class="n">state</span> <span class="o">=</span> <span class="mh">1</span><span class="mb">&#39;b0</span><span class="p">;</span>
-                    <span class="n">done</span> <span class="o">&lt;=</span> <span class="mh">1</span><span class="p">;</span>
-                <span class="k">end</span>
-                <span class="k">else</span> <span class="k">begin</span>
-                    <span class="n">i</span> <span class="o">=</span> <span class="n">i</span> <span class="o">+</span> <span class="mh">1</span><span class="p">;</span>
-                <span class="k">end</span>
-            <span class="k">end</span>
-        <span class="k">endcase</span>
-    <span class="k">end</span>
-<span class="k">end</span>
-
-<span class="k">endmodule</span>
-</pre></div>
-
-
-<h2 id="a-discussion-about-some-convertor-features">A discussion about some convertor features</h2>
-<p>With this example, some interesting features of the Verilog convertor can be
-illustrated.</p>
-<h3 id="taking-advantage-of-the-elaboration-phase">Taking advantage of the elaboration phase</h3>
-<p>It is important to realize that the conversion occurs on a design <em>instance</em>.
-This means that the code has already been <em>elaborated</em> by the Python
-interpreter. Therefore, the convertor works on the simulatable data structure,
-which is a (hierarchical) list of generators. This means that only the source
-code of generator functions is converted. The pleasant consequence is that the
-restrictions of the "convertible subset" apply only to the code inside
-generator functions, not to any code outside them. </p>
-<p>For example, consider how the look-up table of elementary arctangents is set up
-in the <code>SineComputer</code> design:</p>
-<div class="codehilite"><pre>    <span class="c"># tuple with elementary angles</span>
-    <span class="n">angles</span> <span class="o">=</span> <span class="nb">tuple</span><span class="p">([</span><span class="nb">int</span><span class="p">(</span><span class="nb">round</span><span class="p">(</span><span class="n">M</span><span class="o">*</span><span class="n">atan</span><span class="p">(</span><span class="mi">2</span><span class="o">**</span><span class="p">(</span><span class="o">-</span><span class="n">i</span><span class="p">))))</span> <span class="k">for</span> <span class="n">i</span> <span class="ow">in</span> <span class="nb">range</span><span class="p">(</span><span class="n">N</span><span class="p">)])</span>
-</pre></div>
-
-
-<p>This line uses things like a list comprehension and a call to the trigonometric
-function <code>atan</code> from the <code>math</code> library, At this point, this is beyond the
-scope of the convertible subset, and it may stay like that forever. But as this
-code is outside a generator function, it doesn't matter.</p>
-<p>Inside the <code>processor</code> function, the lookup-up table is used as follows:</p>
-<div class="codehilite"><pre>     <span class="n">z</span><span class="p">[:]</span> <span class="o">=</span> <span class="n">angles</span><span class="p">[</span><span class="nb">int</span><span class="p">(</span><span class="n">i</span><span class="p">)]</span>
-</pre></div>
-
-
-<p>This is just fine for the convertor. Note how this single-line lookup is
-expanded into a case statement in the Verilog output.</p>
-<p>Note that we have been talking about the convertible subset, and not about the
-"synthesizable subset". The reason is that the convertible subset is much less
-restrictive. You can find more information about the convertible subset in the
-MyHDL manual. </p>
-<p>Obviously, MyHDL code intended for synthesis also has to take synthesis-related
-restrictions into account. But again, these restrictions only apply to the code
-inside generator functions, because only that code is actually converted.</p>
-<p>The described behavior is a unique feature of the MyHDL design flow. Outside
-generator functions, you can use Python's full power to describe designs. As
-long as the code inside them obeys the constraints of the convertible subset,
-the design instance can always be converted to Verilog. And if that code also
-obeys the constraints of the synthesizable subset, the result will be
-synthesizable Verilog.</p>
-<h3 id="handling-negative-numbers">Handling negative numbers</h3>
-<p>One important feature of the convertor is that it handles the details of signed
-and unsigned representations automatically. When writing synthesizable code, a
-MyHDL designer can use a high-level view for integer operations by using the
-<code>intbv</code> type, and rely on the underlying two's complement representation to do
-the right thing automatically. In contrast, a Verilog designer is forced to
-deal with low-level representational issues explicitly. This can become very
-tricky, especially with negative numbers and the signed representation.</p>
-<p>First of all, note in the Verilog output that the convertor infers which
-variables have to be declared as <code>signed</code>. This is the easy part.</p>
-<p>Now consider the following line in the MyHDL code of <code>SineComputer</code>:</p>
-<div class="codehilite"><pre>    <span class="n">dx</span><span class="p">[:]</span> <span class="o">=</span> <span class="n">y</span> <span class="o">&gt;&gt;</span> <span class="n">i</span>
-</pre></div>
-
-
-<p>I believe it's quite clear what this is supposed to do. With the underlying
-two's complement representation, it works for positive and negative values of
-<code>y</code>.</p>
-<p>Now consider how this has been translated into Verilog:</p>
-<div class="codehilite"><pre><span class="n">dx</span> <span class="o">=</span> <span class="err">$</span><span class="k">signed</span><span class="p">(</span><span class="n">y</span> <span class="o">&gt;&gt;&gt;</span> <span class="err">$</span><span class="k">signed</span><span class="p">({</span><span class="mh">1</span><span class="mb">&#39;b0</span><span class="p">,</span> <span class="n">i</span><span class="p">}));</span>
-</pre></div>
-
-
-<p>The convertor has to deal with several potential pitfalls. The fundamental
-problem is that Verilog uses an unsigned interpretation by default, which is
-the opposite from what you should do to get the naturally expected results.</p>
-<p>First, the convertor uses arithmetic shift (<code>&gt;&gt;&gt;</code>) instead of bit-wise shift
-(<code>&gt;&gt;</code>), to have the sign bit shifted in instead of a zero.</p>
-<p>Secondly, the second (unsigned) operand is typecasted to <code>$signed</code>, after
-adding a sign bit. Otherwise, Verilog will interprete all operands in a mixed
-expression as unsigned. Having said that, the Verilog literature seems to
-indicate that a shift operation is an exception to this rule. But the convertor
-doesn't take risks and inserts the typecast as a general measure. It may be
-redundant in this case.</p>
-<p>Finally, the whole expression is typecasted to <code>$signed</code>. Actually, I would
-have expected that this typecast would not be necessary - after all, we are
-shifting a signed number. However, my current simulator (Cver) tells me that it
-is. It may be wrong, I don't know. Anyway, the cast is an additional safety
-net.</p>
-<p>The message you should get from this discussion is the following: working with
-the signed representation in Verilog is tricky. I believe that writing the code
-in a natural, high-level way in MyHDL, and letting the convertor take care of
-the low-level representation issues, is a better option. (Of course, we still
-need to make sure that the convertor gets it right, which is hard enough.)</p>
-<h2 id="verilog-co-simulation">Verilog co-simulation</h2>
-<p>Clearly we will want to verify that the Verilog output from the convertor is
-correct. For this purpose, MyHDL supports co-simulation with Verilog.</p>
-<p>To set up a co-simulation, we need to create a Cosimulation object for the
-Verilog design. The Verilog convertor makes this task easier. In addition to
-the Verilog code for the design itself, it also generates a Verilog test bench
-stub that defines an interface between the Verilog design and a Cosimulation
-object.</p>
-<p>The following function creates a Cosimulation object for our design:</p>
-<div class="codehilite"><pre><span class="k">def</span> <span class="nf">SineComputer_v</span><span class="p">(</span><span class="n">cos_z0</span><span class="p">,</span> <span class="n">sin_z0</span><span class="p">,</span> <span class="n">done</span><span class="p">,</span> <span class="n">z0</span><span class="p">,</span> <span class="n">start</span><span class="p">,</span> <span class="n">clock</span><span class="p">,</span> <span class="n">reset</span><span class="p">):</span>
-    <span class="n">toVerilog</span><span class="p">(</span><span class="n">SineComputer</span><span class="p">,</span> <span class="n">cos_z0</span><span class="p">,</span> <span class="n">sin_z0</span><span class="p">,</span> <span class="n">done</span><span class="p">,</span> <span class="n">z0</span><span class="p">,</span> <span class="n">start</span><span class="p">,</span> <span class="n">clock</span><span class="p">,</span> <span class="n">reset</span><span class="p">)</span>
-    <span class="n">cmd</span> <span class="o">=</span> <span class="s">&quot;cver -q +loadvpi=myhdl_vpi:vpi_compat_bootstrap &quot;</span> <span class="o">+</span> \
-          <span class="s">&quot;SineComputer.v tb_SineComputer.v&quot;</span>
-    <span class="k">return</span> <span class="n">Cosimulation</span><span class="p">(</span><span class="n">cmd</span><span class="p">,</span> <span class="o">**</span><span class="nb">locals</span><span class="p">())</span>
-</pre></div>
-
-
-<p>We start by doing the Verilog conversion itself first. Then, we define the
-command to start up the Verilog simulator. This is of course
-simulator-specific. The command shown is for the open-source Cver simulator. It
-loads a vpi module that defines the interface between the MyHDL simulator and
-the Verilog simulator. Also, both the Verilog code for the design and the test
-bench stub are compiled. </p>
-<p>The Cosimulation object is then constructed with the command as its first
-parameter, followed by a number of keyword arguments. The keyword arguments
-make the link between signal names declared in the Verilog test bench stub and
-signals in the MyHDL code. When the signal names in MyHDL and Verilog are
-identical we can use a little trick and simply pass the local namespace
-dictionary <code>locals()</code> to the constructor.</p>
-<p>In the test bench code, we replace the instantiation of the MyHDL module with
-this function:</p>
-<div class="codehilite"><pre>    <span class="n">dut</span> <span class="o">=</span> <span class="n">SineComputer_v</span><span class="p">(</span><span class="n">cos_z0</span><span class="p">,</span> <span class="n">sin_z0</span><span class="p">,</span> <span class="n">done</span><span class="p">,</span> <span class="n">z0</span><span class="p">,</span> <span class="n">start</span><span class="p">,</span> <span class="n">clock</span><span class="p">,</span> <span class="n">reset</span><span class="p">)</span>
-</pre></div>
-
-
-<p>When running py.test again, we now run a co-simulation between the MyHDL test
-bench and the Verilog code:</p>
-<div class="codehilite"><pre>testing-mode: inprocess
-executable:   /usr/local/bin/python  (2.4.2-final-0)
-using py lib: /usr/local/lib/python2.4/site-packages/py &lt;rev unknown&gt;
-
-test_SineComputer.py[1] Copyright (c) 1991-2005 Pragmatic C Software Corp.
-  All Rights reserved.  Licensed under the GNU General Public License (GPL).
-  See the &#39;COPYING&#39; file for details.  NO WARRANTY provided.
-</pre></div>
-
-
-<p>So the test bench confirms that the Verilog code is correct.</p>
-<p><strong>Historical note</strong> When this example was developed with MyHDL 0.5, this test
-failed, showing that the convertor had bugs. It turned out that the handling of
-signed variables with shift operations had not been implemented and tested
-properly. Therefore, this example has been the trigger to fix these bugs and
-develop MyHDL 0.5.1.</p>
-<h2 id="implementation">Implementation</h2>
-<p>To confirm synthesizablity, this example was synthesized with Xilinx ISE and
-targeted to a Spartan FPGA. For detailed information, you can review the
-<a href="synthesis.txt">synthesis report</a>.</p>
-            </div>
-        </div>
-    </div>
-
-    <div class="footer">
-        <div style="margin: 8px">
-<a href="https://twitter.com/MyHDL" class="twitter-follow-button" data-show-count="true">Follow @MyHDL</a>
-<script>!function(d,s,id){var js,fjs=d.getElementsByTagName(s)[0],p=/^http:/.test(d.location)?'http':'https';if(!d.getElementById(id)){js=d.createElement(s);js.id=id;js.src=p+'://platform.twitter.com/widgets.js';fjs.parentNode.insertBefore(js,fjs);}}(document, 'script', 'twitter-wjs');</script>
-
-<a href="https://twitter.com/share" class="twitter-share-button">Tweet</a>
-<script>!function(d,s,id){var js,fjs=d.getElementsByTagName(s)[0],p=/^http:/.test(d.location)?'http':'https';if(!d.getElementById(id)){js=d.createElement(s);js.id=id;js.src=p+'://platform.twitter.com/widgets.js';fjs.parentNode.insertBefore(js,fjs);}}(document, 'script', 'twitter-wjs');</script>
-
-<!-- Place this tag where you want the +1 button to render. -->
-<div class="g-plusone" data-size="medium"></div>
-
-<!-- Place this tag after the last +1 button tag. -->
-<script type="text/javascript">
-window.__gcfg = {
-    lang: 'en-US'
-};
-  (function() {
-    var po = document.createElement('script'); po.type = 'text/javascript'; po.async = true;
-    po.src = 'https://apis.google.com/js/plusone.js';
-    var s = document.getElementsByTagName('script')[0]; s.parentNode.insertBefore(po, s);
-  })();
-</script>
-
-<script type="text/javascript" src="http://www.reddit.com/static/button/button1.js"></script>        </div>
-        <p></p>
-        <p>
-           <a href="https://bitbucket.org/jandecaluwe/site-myhdl/src">Website source</a>
-        <p>
-           Content licensed under the
-           <a href="http://creativecommons.org/licenses/by-sa/3.0/">CC-BY-SA</a> license.
-           See <a href="/terms-of-use.html">Terms of Use</a>
-        </p> 
-        <p>
-           Powered by <a href="http://urubu.jandecaluwe.com">Urubu</a>
-        </p> 
-    </div>
-</div> 
-
-
-    <!-- jQuery (necessary for Bootstrap's JavaScript plugins) -->
-    <script src="https://code.jquery.com/jquery.js"></script>
-    <!-- Include all compiled plugins (below), or include individual files as needed -->
-    <script src="/js/bootstrap.min.js"></script>
-
-  </body>
->>>>>>> 65454be0
 </html>